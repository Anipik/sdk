--- conflicted
+++ resolved
@@ -6,14 +6,9 @@
   </PropertyGroup>
   <!-- Repo Version Information -->
   <PropertyGroup>
-<<<<<<< HEAD
-    <VersionPrefix>3.1.100</VersionPrefix>
-    <PreReleaseVersionLabel>preview3</PreReleaseVersionLabel>
-=======
     <VersionPrefix>5.0.100</VersionPrefix>
     <PreReleaseVersionLabel>alpha</PreReleaseVersionLabel>
     <PreReleaseVersionIteration>1</PreReleaseVersionIteration>
->>>>>>> 219d8b55
   </PropertyGroup>
   <!-- Production Dependencies -->
   <PropertyGroup>
