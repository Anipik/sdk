--- conflicted
+++ resolved
@@ -40,7 +40,6 @@
       <Uri>https://github.com/dotnet/core-setup</Uri>
       <Sha>65f04fb6db7a5e198d05dbebd5c4ad21eb018f89</Sha>
     </Dependency>
-<<<<<<< HEAD
   </ProductDependencies>
   <ToolsetDependencies>
     <Dependency Name="Microsoft.DotNet.Arcade.Sdk" Version="1.0.0-beta.19607.3">
@@ -56,11 +55,6 @@
     <Dependency Name="Microsoft.NETCore.App.Internal" Version="3.1.2-servicing.20067.1">
       <Uri>https://github.com/dotnet/core-setup</Uri>
       <Sha>76cc488b8c942815d8b4bfe1de803b916667fe37</Sha>
-=======
-    <Dependency Name="Microsoft.NET.Sdk" Version="3.1.102-servicing.20068.5">
-      <Uri>https://github.com/dotnet/sdk</Uri>
-      <Sha>90a093bbbe2c46ef19e301d717bed3cfaa56abb3</Sha>
->>>>>>> d4495698
     </Dependency>
     <Dependency Name="Microsoft.DotNet.Cli.CommandLine" Version="1.0.0-preview.19208.1">
       <Uri>https://github.com/dotnet/CliCommandLineParser</Uri>
@@ -68,19 +62,7 @@
     </Dependency>
     <Dependency Name="NuGet.Build.Tasks" Version="5.5.0-preview.2.6355">
       <Uri>https://github.com/NuGet/NuGet.Client</Uri>
-<<<<<<< HEAD
       <Sha>cb402b5a3340ab5b2605ecc72de7f70aaac95344</Sha>
-=======
-      <Sha>6f8eb3a2e1db6b458451b9cfd2a4f5557769b041</Sha>
-    </Dependency>
-    <Dependency Name="Microsoft.NETCore.App.Internal" Version="3.1.2-servicing.20070.1">
-      <Uri>https://github.com/dotnet/core-setup</Uri>
-      <Sha>966115a91565d43cd545c1b8acd83eda2a0cb4cb</Sha>
-    </Dependency>
-    <Dependency Name="Microsoft.NETCore.App.Ref" Version="3.0.0" Pinned="true">
-      <Uri>https://github.com/dotnet/core-setup</Uri>
-      <Sha>7d57652f33493fa022125b7f63aad0d70c52d810</Sha>
->>>>>>> d4495698
     </Dependency>
   </ProductDependencies>
 </Dependencies>