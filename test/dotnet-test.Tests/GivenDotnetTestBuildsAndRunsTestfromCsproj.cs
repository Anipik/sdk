﻿// Copyright (c) .NET Foundation and contributors. All rights reserved.
// Licensed under the MIT license. See LICENSE file in the project root for full license information.

using Microsoft.DotNet.Tools.Test.Utilities;
using Xunit;
using FluentAssertions;
using Microsoft.DotNet.TestFramework;
using Microsoft.DotNet.Cli.Utils;
using System.IO;
using System;
using System.Runtime.CompilerServices;
using System.Xml;
using System.Linq;

namespace Microsoft.DotNet.Cli.Test.Tests
{
    public class GivenDotnettestBuildsAndRunsTestfromCsproj : TestBase
    {
        [Fact]
        public void MSTestSingleTFM()
        {
            var testProjectDirectory = this.CopyAndRestoreVSTestDotNetCoreTestApp("3");

            // Call test
            CommandResult result = new DotnetTestCommand()
                                        .WithWorkingDirectory(testProjectDirectory)
                                        .ExecuteWithCapturedOutput(TestBase.ConsoleLoggerOutputNormal);

            // Verify
            if (!DotnetUnderTest.IsLocalized())
            {
                result.StdOut.Should().Contain("Total tests: 2");
                result.StdOut.Should().Contain("Passed: 1");
                result.StdOut.Should().Contain("Failed: 1");
                result.StdOut.Should().Contain("\u221a VSTestPassTest");
                result.StdOut.Should().Contain("X VSTestFailTest");
            }

            result.ExitCode.Should().Be(1);
        }

        [Fact]
        public void ItImplicitlyRestoresAProjectWhenTesting()
        {
            string testAppName = "VSTestCore";
            var testInstance = TestAssets.Get(testAppName)
                            .CreateInstance()
                            .WithSourceFiles();

            var testProjectDirectory = testInstance.Root.FullName;

            CommandResult result = new DotnetTestCommand()
                                        .WithWorkingDirectory(testProjectDirectory)
                                        .ExecuteWithCapturedOutput(TestBase.ConsoleLoggerOutputNormal);

            if (!DotnetUnderTest.IsLocalized())
            {
                result.StdOut.Should().Contain("Total tests: 2");
                result.StdOut.Should().Contain("Passed: 1");
                result.StdOut.Should().Contain("Total tests: 2");
                result.StdOut.Should().Contain("Passed: 1");
                result.StdOut.Should().Contain("Failed: 1");
                result.StdOut.Should().Contain("\u221a VSTestPassTest");
                result.StdOut.Should().Contain("X VSTestFailTest");
            }

            result.ExitCode.Should().Be(1);
        }

        [Fact]
        public void ItDoesNotImplicitlyRestoreAProjectWhenTestingWithTheNoRestoreOption()
        {
            string testAppName = "VSTestCore";
            var testInstance = TestAssets.Get(testAppName)
                            .CreateInstance()
                            .WithSourceFiles();

            var testProjectDirectory = testInstance.Root.FullName;

            new DotnetTestCommand()
                .WithWorkingDirectory(testProjectDirectory)
                .ExecuteWithCapturedOutput($"{TestBase.ConsoleLoggerOutputNormal} --no-restore /p:IsTestProject=true")
                .Should().Fail()
                .And.HaveStdOutContaining("project.assets.json");
        }

        [Fact]
        public void ItDoesNotRunTestsIfThereIsNoIsTestProject()
        {
            string testAppName = "VSTestCore";
            var testInstance = TestAssets.Get(testAppName)
                            .CreateInstance()
                            .WithSourceFiles();

            var testProjectDirectory = testInstance.Root.FullName;

            new DotnetTestCommand()
                .WithWorkingDirectory(testProjectDirectory)
                .ExecuteWithCapturedOutput($"{TestBase.ConsoleLoggerOutputNormal} --no-restore /p:IsTestProject=''")
                .Should().Pass();
        }

        [Fact]
        public void XunitSingleTFM()
        {
            // Copy XunitCore project in output directory of project dotnet-vstest.Tests
            string testAppName = "XunitCore";
            var testInstance = TestAssets.Get(testAppName)
                            .CreateInstance("4")
                            .WithSourceFiles();

            var testProjectDirectory = testInstance.Root.FullName;

            // Restore project XunitCore
            new RestoreCommand()
                .WithWorkingDirectory(testProjectDirectory)
                .Execute()
                .Should()
                .Pass();

            // Call test
            CommandResult result = new DotnetTestCommand()
                                        .WithWorkingDirectory(testProjectDirectory)
                                        .ExecuteWithCapturedOutput(TestBase.ConsoleLoggerOutputNormal);

            // Verify
            if (!DotnetUnderTest.IsLocalized())
            {
                result.StdOut.Should().Contain("Total tests: 2");
                result.StdOut.Should().Contain("Passed: 1");
                result.StdOut.Should().Contain("Failed: 1");
                result.StdOut.Should().Contain("\u221a TestNamespace.VSTestXunitTests.VSTestXunitPassTest");
                result.StdOut.Should().Contain("X TestNamespace.VSTestXunitTests.VSTestXunitFailTest");
            }

            result.ExitCode.Should().Be(1);
        }

        [Fact]
        public void GivenAFailingTestItDisplaysFailureDetails()
        {
            var testInstance = TestAssets.Get("XunitCore")
                .CreateInstance()
                .WithSourceFiles();

            var result = new DotnetTestCommand()
                .WithWorkingDirectory(testInstance.Root.FullName)
                .ExecuteWithCapturedOutput();

            result.ExitCode.Should().Be(1);

            if (!DotnetUnderTest.IsLocalized())
            {
                result.StdOut.Should().Contain("X TestNamespace.VSTestXunitTests.VSTestXunitFailTest");
                result.StdOut.Should().Contain("Assert.Equal() Failure");
                result.StdOut.Should().Contain("Total tests: 2");
                result.StdOut.Should().Contain("Passed: 1");
                result.StdOut.Should().Contain("Failed: 1");
            }
        }

        [Fact]
        public void ItAcceptsMultipleLoggersAsCliArguments()
        {
            // Copy and restore VSTestCore project in output directory of project dotnet-vstest.Tests
            var testProjectDirectory = this.CopyAndRestoreVSTestDotNetCoreTestApp("10");
            var trxFileNamePattern = "custom*.trx";
            string trxLoggerDirectory = Path.Combine(testProjectDirectory, "RD");

            // Delete trxLoggerDirectory if it exist
            if (Directory.Exists(trxLoggerDirectory))
            {
                Directory.Delete(trxLoggerDirectory, true);
            }

            // Call test with logger enable
            CommandResult result = new DotnetTestCommand()
                                       .WithWorkingDirectory(testProjectDirectory)
                                       .ExecuteWithCapturedOutput("--logger \"trx;logfilename=custom.trx\" --logger console;verbosity=normal -- RunConfiguration.ResultsDirectory=" + trxLoggerDirectory);

            // Verify
            if (!DotnetUnderTest.IsLocalized())
            {
                // We append current date time to trx file name, hence modifying this check
                Assert.True(Directory.EnumerateFiles(trxLoggerDirectory, trxFileNamePattern).Any());

                result.StdOut.Should().Contain("\u221a VSTestPassTest");
                result.StdOut.Should().Contain("X VSTestFailTest");
            }

            // Cleanup trxLoggerDirectory if it exist
            if (Directory.Exists(trxLoggerDirectory))
            {
                Directory.Delete(trxLoggerDirectory, true);
            }
        }

        [Fact]
        public void TestWillNotBuildTheProjectIfNoBuildArgsIsGiven()
        {
            // Copy and restore VSTestCore project in output directory of project dotnet-vstest.Tests
            var testProjectDirectory = this.CopyAndRestoreVSTestDotNetCoreTestApp("5");
            string configuration = Environment.GetEnvironmentVariable("CONFIGURATION") ?? "Debug";
            string expectedError = Path.Combine(testProjectDirectory, "bin",
                                   configuration, "netcoreapp2.2", "VSTestCore.dll");
            expectedError = "The test source file " + "\"" + expectedError + "\"" + " provided was not found.";

            // Call test
            CommandResult result = new DotnetTestCommand()
                                       .WithWorkingDirectory(testProjectDirectory)
                                       .ExecuteWithCapturedOutput("--no-build -v:m");

            // Verify
            if (!DotnetUnderTest.IsLocalized())
            {
                result.StdOut.Should().NotContain("Restore");
                result.StdErr.Should().Contain(expectedError);
            }

            result.ExitCode.Should().Be(1);
        }

        [Fact]
        public void TestWillCreateTrxLoggerInTheSpecifiedResultsDirectoryBySwitch()
        {
            // Copy and restore VSTestCore project in output directory of project dotnet-vstest.Tests
            var testProjectDirectory = this.CopyAndRestoreVSTestDotNetCoreTestApp("6");

            string trxLoggerDirectory = Path.Combine(testProjectDirectory, "TR", "x.y");

            // Delete trxLoggerDirectory if it exist
            if (Directory.Exists(trxLoggerDirectory))
            {
                Directory.Delete(trxLoggerDirectory, true);
            }

            // Call test with trx logger enabled and results directory explicitly specified.
            CommandResult result = new DotnetTestCommand()
                                       .WithWorkingDirectory(testProjectDirectory)
                                       .ExecuteWithCapturedOutput("--logger trx -r \"" + trxLoggerDirectory + "\"");

            // Verify
            String[] trxFiles = Directory.GetFiles(trxLoggerDirectory, "*.trx");
            Assert.Equal(1, trxFiles.Length);
            result.StdOut.Should().Contain(trxFiles[0]);

            // Cleanup trxLoggerDirectory if it exist
            if(Directory.Exists(trxLoggerDirectory))
            {
                Directory.Delete(trxLoggerDirectory, true);
            }
        }

        [Fact]
        public void ItCreatesTrxReportInTheSpecifiedResultsDirectoryByArgs()
        {
            // Copy and restore VSTestCore project in output directory of project dotnet-vstest.Tests
            var testProjectDirectory = this.CopyAndRestoreVSTestDotNetCoreTestApp("7");
            var trxFileNamePattern = "custom*.trx";
            string trxLoggerDirectory = Path.Combine(testProjectDirectory, "RD");

            // Delete trxLoggerDirectory if it exist
            if (Directory.Exists(trxLoggerDirectory))
            {
                Directory.Delete(trxLoggerDirectory, true);
            }

            // Call test with logger enable
            CommandResult result = new DotnetTestCommand()
                                       .WithWorkingDirectory(testProjectDirectory)
                                       .ExecuteWithCapturedOutput("--logger \"trx;logfilename=custom.trx\" -- RunConfiguration.ResultsDirectory=" + trxLoggerDirectory);

            // Verify
            // We append current date time to trx file name, hence modifying this check
            Assert.True(Directory.EnumerateFiles(trxLoggerDirectory, trxFileNamePattern).Any());

            // Cleanup trxLoggerDirectory if it exist
            if (Directory.Exists(trxLoggerDirectory))
            {
                Directory.Delete(trxLoggerDirectory, true);
            }
        }

        [Fact]
        public void ItBuildsAndTestsAppWhenRestoringToSpecificDirectory()
        {
            // Creating folder with name short name "RestoreTest" to avoid PathTooLongException
            var rootPath = TestAssets.Get("VSTestCore").CreateInstance("8").WithSourceFiles().Root.FullName;

            // Moving pkgs folder on top to avoid PathTooLongException
            string dir = @"..\..\..\..\pkgs";
            string fullPath = Path.GetFullPath(Path.Combine(rootPath, dir));

            string args = $"--packages \"{dir}\"";
            new RestoreCommand()
                .WithWorkingDirectory(rootPath)
                .Execute(args)
                .Should()
                .Pass();

            new BuildCommand()
                .WithWorkingDirectory(rootPath)
                .ExecuteWithCapturedOutput("--no-restore")
                .Should()
                .Pass()
                .And.NotHaveStdErr();

            CommandResult result = new DotnetTestCommand()
                                        .WithWorkingDirectory(rootPath)
                                        .ExecuteWithCapturedOutput($"{TestBase.ConsoleLoggerOutputNormal} --no-restore");

            if (!DotnetUnderTest.IsLocalized())
            {
                result.StdOut.Should().Contain("Total tests: 2");
                result.StdOut.Should().Contain("Passed: 1");
                result.StdOut.Should().Contain("Failed: 1");
                result.StdOut.Should().Contain("\u221a VSTestPassTest");
                result.StdOut.Should().Contain("X VSTestFailTest");
            }

            result.ExitCode.Should().Be(1);
        }

        [Fact]
        public void ItUsesVerbosityPassedToDefineVerbosityOfConsoleLoggerOfTheTests()
        {
            // Copy and restore VSTestCore project in output directory of project dotnet-vstest.Tests
            var testProjectDirectory = this.CopyAndRestoreVSTestDotNetCoreTestApp("9");

            // Call test
            CommandResult result = new DotnetTestCommand()
                                        .WithWorkingDirectory(testProjectDirectory)
                                        .ExecuteWithCapturedOutput("-v q");

            // Verify
            if (!DotnetUnderTest.IsLocalized())
            {
                result.StdOut.Should().Contain("Total tests: 2");
                result.StdOut.Should().Contain("Passed: 1");
                result.StdOut.Should().Contain("Failed: 1");
                result.StdOut.Should().NotContain("\u221a TestNamespace.VSTestTests.VSTestPassTest");
                result.StdOut.Should().NotContain("X TestNamespace.VSTestTests.VSTestFailTest");
            }

            result.ExitCode.Should().Be(1);
        }

<<<<<<< HEAD
=======
        [Fact]
        public void ItTestsWithTheSpecifiedRuntimeOption()
        {
            var testInstance = TestAssets.Get("XunitCore")
                            .CreateInstance()
                            .WithSourceFiles();

            var rootPath = testInstance.Root.FullName;
            var rid = DotnetLegacyRuntimeIdentifiers.InferLegacyRestoreRuntimeIdentifier();

            new BuildCommand()
                .WithWorkingDirectory(rootPath)
                .ExecuteWithCapturedOutput($"--runtime {rid}")
                .Should()
                .Pass()
                .And.NotHaveStdErr();

            var result = new DotnetTestCommand()
                .WithWorkingDirectory(rootPath)
                .ExecuteWithCapturedOutput($"{TestBase.ConsoleLoggerOutputNormal} --no-build --runtime {rid}");

            result
                .Should()
                .NotHaveStdErrContaining("MSB1001")
                .And
                .HaveStdOutContaining(rid);

            if (!DotnetUnderTest.IsLocalized())
            {
                result
                    .Should()
                    .HaveStdOutContaining("Total tests: 2")
                    .And
                    .HaveStdOutContaining("Passed: 1")
                    .And
                    .HaveStdOutContaining("Failed: 1")
                    .And
                    .HaveStdOutContaining("\u221a TestNamespace.VSTestXunitTests.VSTestXunitPassTest")
                    .And
                    .HaveStdOutContaining("X TestNamespace.VSTestXunitTests.VSTestXunitFailTest");
            }

            result.ExitCode.Should().Be(1);
        }

>>>>>>> ec065417
        [WindowsOnlyFact]
        public void ItCreatesCoverageFileWhenCodeCoverageEnabledByRunsettings()
        {
            var testProjectDirectory = this.CopyAndRestoreVSTestDotNetCoreTestApp("11");

            string resultsDirectory = Path.Combine(testProjectDirectory, "RD");

            // Delete resultsDirectory if it exist
            if (Directory.Exists(resultsDirectory))
            {
                Directory.Delete(resultsDirectory, true);
            }

            var settingsPath =Path.Combine(AppContext.BaseDirectory, "CollectCodeCoverage.runsettings");

            // Call test
            CommandResult result = new DotnetTestCommand()
                                        .WithWorkingDirectory(testProjectDirectory)
                                        .ExecuteWithCapturedOutput(
                                            "--settings " + settingsPath
                                            + " --results-directory " + resultsDirectory);

            // Verify test results
            if (!DotnetUnderTest.IsLocalized())
            {
                result.StdOut.Should().Contain("Total tests: 2");
                result.StdOut.Should().Contain("Passed: 1");
                result.StdOut.Should().Contain("Failed: 1");
            }

            // Verify coverage file.
            DirectoryInfo d = new DirectoryInfo(resultsDirectory);
            FileInfo[] coverageFileInfos = d.GetFiles("*.coverage", SearchOption.AllDirectories);
            Assert.Equal(1, coverageFileInfos.Length);

            result.ExitCode.Should().Be(1);
        }

        [WindowsOnlyFact]
        public void ItCreatesCoverageFileInResultsDirectory()
        {
            var testProjectDirectory = this.CopyAndRestoreVSTestDotNetCoreTestApp("12");

            string resultsDirectory = Path.Combine(testProjectDirectory, "RD");

            // Delete resultsDirectory if it exist
            if (Directory.Exists(resultsDirectory))
            {
                Directory.Delete(resultsDirectory, true);
            }

            // Call test
            CommandResult result = new DotnetTestCommand()
                                        .WithWorkingDirectory(testProjectDirectory)
                                        .ExecuteWithCapturedOutput(
                                            "--collect \"Code Coverage\" "
                                            + "--results-directory " + resultsDirectory);

            // Verify test results
            if (!DotnetUnderTest.IsLocalized())
            {
                result.StdOut.Should().Contain("Total tests: 2");
                result.StdOut.Should().Contain("Passed: 1");
                result.StdOut.Should().Contain("Failed: 1");
            }

            // Verify coverage file.
            DirectoryInfo d = new DirectoryInfo(resultsDirectory);
            FileInfo[] coverageFileInfos = d.GetFiles("*.coverage", SearchOption.AllDirectories);
            Assert.Equal(1, coverageFileInfos.Length);

            result.ExitCode.Should().Be(1);
        }

        [UnixOnlyFact]
        public void ItShouldShowWarningMessageOnCollectCodeCoverage()
        {
            var testProjectDirectory = this.CopyAndRestoreVSTestDotNetCoreTestApp("13");

            // Call test
            CommandResult result = new DotnetTestCommand()
                                        .WithWorkingDirectory(testProjectDirectory)
                                        .ExecuteWithCapturedOutput(
                                            "--collect \"Code Coverage\" "
                                            + "--filter VSTestPassTest");

            // Verify test results
            if (!DotnetUnderTest.IsLocalized())
            {
                result.StdOut.Should().Contain("No code coverage data available. Code coverage is currently supported only on Windows.");
                result.StdOut.Should().Contain("Total tests: 1");
                result.StdOut.Should().Contain("Passed: 1");
                result.StdOut.Should().Contain("Test Run Successful.");
            }

            result.ExitCode.Should().Be(0);
        }

        private string CopyAndRestoreVSTestDotNetCoreTestApp([CallerMemberName] string callingMethod = "")
        {
            // Copy VSTestCore project in output directory of project dotnet-vstest.Tests
            string testAppName = "VSTestCore";
            var testInstance = TestAssets.Get(testAppName)
                            .CreateInstance(callingMethod)
                            .WithSourceFiles();

            var testProjectDirectory = testInstance.Root.FullName;

            // Restore project VSTestCore
            new RestoreCommand()
                .WithWorkingDirectory(testProjectDirectory)
                .Execute()
                .Should()
                .Pass();

            return testProjectDirectory;
        }
    }
}<|MERGE_RESOLUTION|>--- conflicted
+++ resolved
@@ -345,8 +345,6 @@
             result.ExitCode.Should().Be(1);
         }
 
-<<<<<<< HEAD
-=======
         [Fact]
         public void ItTestsWithTheSpecifiedRuntimeOption()
         {
@@ -392,7 +390,6 @@
             result.ExitCode.Should().Be(1);
         }
 
->>>>>>> ec065417
         [WindowsOnlyFact]
         public void ItCreatesCoverageFileWhenCodeCoverageEnabledByRunsettings()
         {
