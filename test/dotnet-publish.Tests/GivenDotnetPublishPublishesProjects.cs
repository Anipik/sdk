--- conflicted
+++ resolved
@@ -115,11 +115,7 @@
             var configuration = Environment.GetEnvironmentVariable("CONFIGURATION") ?? "Debug";
 
             var outputProgram = rootDir
-<<<<<<< HEAD
                 .GetDirectory("bin", configuration, "netcoreapp2.0", "publish", $"{rootDir.Name}.dll")
-=======
-                .GetDirectory("bin", configuration, "netcoreapp1.1", "publish", $"{rootDir.Name}.dll")
->>>>>>> 9b699691
                 .FullName;
 
             new TestCommand(outputProgram)
