#
# Copyright (c) .NET Foundation and contributors. All rights reserved.
# Licensed under the MIT license. See LICENSE file in the project root for full license information.
#

param(
    [string]$Configuration="Debug",
    [string]$Architecture="x64",
    # This is here just to eat away this parameter because CI still passes this in.
    [string]$Targets="Default",
    [switch]$NoPackage,
    [switch]$NoBuild,
    [switch]$Help,
    [Parameter(Position=0, ValueFromRemainingArguments=$true)]
    $ExtraParameters)

if($Help)
{
    Write-Output "Usage: .\run-build.ps1 [-Configuration <CONFIGURATION>] [-Architecture <ARCHITECTURE>] [-NoPackage] [-NoBuild] [-Help]"
    Write-Output ""
    Write-Output "Options:"
    Write-Output "  -Configuration <CONFIGURATION>     Build the specified Configuration (Debug or Release, default: Debug)"
    Write-Output "  -Architecture <ARCHITECTURE>       Build the specified architecture (x64, x86, arm, or arm64 , default: x64)"
    Write-Output "  -NoPackage                         Skip packaging targets"
    Write-Output "  -NoBuild                           Skip building the product"
    Write-Output "  -Help                              Display this help message"
    exit 0
}

# The first 'pass' call to "dotnet msbuild build.proj" has a hard-coded "WriteDynamicPropsToStaticPropsFiles" target
#    therefore, this call should not have other targets defined. Remove all targets passed in as 'extra parameters'.
if ($ExtraParameters)
{
    $ExtraParametersNoTargets = $ExtraParameters.GetRange(0,$ExtraParameters.Count)
    foreach ($param in $ExtraParameters)
    {
        if(($param.StartsWith("/t:", [StringComparison]::OrdinalIgnoreCase)) -or ($param.StartsWith("/target:", [StringComparison]::OrdinalIgnoreCase)))
        {
            $ExtraParametersNoTargets.Remove("$param") | Out-Null
        }
    }
}

$env:CONFIGURATION = $Configuration;
$RepoRoot = "$PSScriptRoot"
if(!$env:NUGET_PACKAGES){
  $env:NUGET_PACKAGES = "$RepoRoot\.nuget\packages"
}

if($NoPackage)
{
    $env:DOTNET_BUILD_SKIP_PACKAGING=1
}
else
{
    $env:DOTNET_BUILD_SKIP_PACKAGING=0
}

# Use a repo-local install directory for stage0 (but not the artifacts directory because that gets cleaned a lot
if (!$env:DOTNET_INSTALL_DIR)
{
    $env:DOTNET_INSTALL_DIR="$RepoRoot\.dotnet_stage0\$Architecture"
}

if (!(Test-Path $env:DOTNET_INSTALL_DIR))
{
    mkdir $env:DOTNET_INSTALL_DIR | Out-Null
}

<<<<<<< HEAD


=======
>>>>>>> f45acc5e
# Disable first run since we want to control all package sources
$env:DOTNET_SKIP_FIRST_TIME_EXPERIENCE=1

# Don't resolve shared frameworks from user or global locations
$env:DOTNET_MULTILEVEL_LOOKUP=0

# Turn off MSBuild Node re-use
$env:MSBUILDDISABLENODEREUSE=1

# Enable vs test console logging
$env:VSTEST_BUILD_TRACE=1
$env:VSTEST_TRACE_BUILD=1

# install a stage0
<<<<<<< HEAD
if (!$env:DOTNET_TOOL_DIR)
{
    $dotnetInstallPath = Join-Path $env:DOTNET_INSTALL_DIR "dotnet-install.ps1"
    Invoke-WebRequest -Uri "https://dot.net/v1/dotnet-install.ps1" -OutFile "$dotnetInstallPath"

    Write-Output "$dotnetInstallPath -Channel ""release/2.0.0"" -InstallDir $env:DOTNET_INSTALL_DIR -Architecture ""$Architecture"""
    Invoke-Expression "$dotnetInstallPath -Channel ""release/2.0.0"" -InstallDir $env:DOTNET_INSTALL_DIR -Architecture ""$Architecture"""
    if ($LastExitCode -ne 0)
    {
        Write-Output "The .NET CLI installation failed with exit code $LastExitCode"
        exit $LastExitCode
    }
}
else
=======
$dotnetInstallPath = Join-Path $RepoRoot "scripts\obtain\dotnet-install.ps1"

$InstallArchitecture = $Architecture
if($Architecture.StartsWith("arm", [StringComparison]::OrdinalIgnoreCase))
{
    $InstallArchitecture = "x64"
}

Write-Output "$dotnetInstallPath -version ""2.2.0-preview1-007799"" -InstallDir $env:DOTNET_INSTALL_DIR -Architecture ""$InstallArchitecture"""
Invoke-Expression "$dotnetInstallPath -version ""2.2.0-preview1-007799"" -InstallDir $env:DOTNET_INSTALL_DIR -Architecture ""$InstallArchitecture"""

if ($LastExitCode -ne 0)
>>>>>>> f45acc5e
{
    Copy-Item -Recurse -Force $env:DOTNET_TOOL_DIR $env:DOTNET_INSTALL_DIR
}

# Put the stage0 on the path
$env:PATH = "$env:DOTNET_INSTALL_DIR;$env:PATH"

if ($NoBuild)
{
    Write-Output "Not building due to --nobuild"
    Write-Output "Command that would be run: 'dotnet msbuild build.proj /m /p:Architecture=$Architecture $ExtraParameters'"
}
else
{
<<<<<<< HEAD
    dotnet msbuild build.proj /p:Architecture=$Architecture /p:GeneratePropsFile=true /t:WriteDynamicPropsToStaticPropsFiles
    dotnet msbuild build.proj /m /v:normal /bl /p:Architecture=$Architecture $ExtraParameters
=======
    dotnet msbuild build.proj /p:Architecture=$Architecture /p:GeneratePropsFile=true /t:WriteDynamicPropsToStaticPropsFiles $ExtraParametersNoTargets
    dotnet msbuild build.proj /m /v:normal /fl /flp:v=diag /p:Architecture=$Architecture $ExtraParameters
>>>>>>> f45acc5e
    if($LASTEXITCODE -ne 0) { throw "Failed to build" } 
}<|MERGE_RESOLUTION|>--- conflicted
+++ resolved
@@ -67,11 +67,6 @@
     mkdir $env:DOTNET_INSTALL_DIR | Out-Null
 }
 
-<<<<<<< HEAD
-
-
-=======
->>>>>>> f45acc5e
 # Disable first run since we want to control all package sources
 $env:DOTNET_SKIP_FIRST_TIME_EXPERIENCE=1
 
@@ -86,23 +81,8 @@
 $env:VSTEST_TRACE_BUILD=1
 
 # install a stage0
-<<<<<<< HEAD
-if (!$env:DOTNET_TOOL_DIR)
-{
-    $dotnetInstallPath = Join-Path $env:DOTNET_INSTALL_DIR "dotnet-install.ps1"
-    Invoke-WebRequest -Uri "https://dot.net/v1/dotnet-install.ps1" -OutFile "$dotnetInstallPath"
-
-    Write-Output "$dotnetInstallPath -Channel ""release/2.0.0"" -InstallDir $env:DOTNET_INSTALL_DIR -Architecture ""$Architecture"""
-    Invoke-Expression "$dotnetInstallPath -Channel ""release/2.0.0"" -InstallDir $env:DOTNET_INSTALL_DIR -Architecture ""$Architecture"""
-    if ($LastExitCode -ne 0)
-    {
-        Write-Output "The .NET CLI installation failed with exit code $LastExitCode"
-        exit $LastExitCode
-    }
-}
-else
-=======
-$dotnetInstallPath = Join-Path $RepoRoot "scripts\obtain\dotnet-install.ps1"
+$dotnetInstallPath = Join-Path $env:DOTNET_INSTALL_DIR "dotnet-install.ps1"
+Invoke-WebRequest -Uri "https://dot.net/v1/dotnet-install.ps1" -OutFile "$dotnetInstallPath"
 
 $InstallArchitecture = $Architecture
 if($Architecture.StartsWith("arm", [StringComparison]::OrdinalIgnoreCase))
@@ -114,7 +94,6 @@
 Invoke-Expression "$dotnetInstallPath -version ""2.2.0-preview1-007799"" -InstallDir $env:DOTNET_INSTALL_DIR -Architecture ""$InstallArchitecture"""
 
 if ($LastExitCode -ne 0)
->>>>>>> f45acc5e
 {
     Copy-Item -Recurse -Force $env:DOTNET_TOOL_DIR $env:DOTNET_INSTALL_DIR
 }
@@ -129,12 +108,7 @@
 }
 else
 {
-<<<<<<< HEAD
-    dotnet msbuild build.proj /p:Architecture=$Architecture /p:GeneratePropsFile=true /t:WriteDynamicPropsToStaticPropsFiles
-    dotnet msbuild build.proj /m /v:normal /bl /p:Architecture=$Architecture $ExtraParameters
-=======
     dotnet msbuild build.proj /p:Architecture=$Architecture /p:GeneratePropsFile=true /t:WriteDynamicPropsToStaticPropsFiles $ExtraParametersNoTargets
     dotnet msbuild build.proj /m /v:normal /fl /flp:v=diag /p:Architecture=$Architecture $ExtraParameters
->>>>>>> f45acc5e
     if($LASTEXITCODE -ne 0) { throw "Failed to build" } 
 }