--- conflicted
+++ resolved
@@ -21,17 +21,12 @@
     <PackagesLayoutToolsDir>$(PackagesLayoutDir)tools\</PackagesLayoutToolsDir>
     <PackagesLayoutToolsNet46Dir>$(PackagesLayoutToolsDir)net46\</PackagesLayoutToolsNet46Dir>
     <PackagesLayoutToolsNetCoreAppDir>$(PackagesLayoutToolsDir)netcoreapp1.0\</PackagesLayoutToolsNetCoreAppDir>
-<<<<<<< HEAD
-    
-    <VersionPrefix Condition="'$(VersionPrefix)' == ''">1.1.0</VersionPrefix>
-=======
 
     <!-- Reset $(BuildEpoch) whenever $(VersionPrefix) increments. We subtract this from YYYYMMDD portion of build
          number below to obtain the fourth part of file version that must fit in 16 bits. We can produce builds 
          for seven years from every epoch reset. -->
-    <VersionPrefix Condition="'$(VersionPrefix)' == ''">1.0.0</VersionPrefix>
+    <VersionPrefix Condition="'$(VersionPrefix)' == ''">1.1.0</VersionPrefix>
     <BuildEpoch>20170101</BuildEpoch>
->>>>>>> 9640cabe
     <VersionPrereleasePrefix Condition="'$(VersionPrereleasePrefix)' == ''">alpha</VersionPrereleasePrefix>
     <!-- When running on VSO (for official builds) use a real number. -->
     <BuildNumber Condition="'$(BuildNumber)' == ''">$(BUILD_BUILDNUMBER)</BuildNumber>
