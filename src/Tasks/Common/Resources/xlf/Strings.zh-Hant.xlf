﻿<?xml version="1.0" encoding="utf-8"?>
<xliff xmlns="urn:oasis:names:tc:xliff:document:1.2" xmlns:xsi="http://www.w3.org/2001/XMLSchema-instance" version="1.2" xsi:schemaLocation="urn:oasis:names:tc:xliff:document:1.2 xliff-core-1.2-transitional.xsd">
  <file datatype="xml" source-language="en" target-language="zh-Hant" original="../Strings.resx">
    <body>
      <trans-unit id="AddResourceWithNonIntegerResource">
        <source>NETSDK1076: AddResource can only be used with integer resource types.</source>
        <target state="translated">NETSDK1076: AddResource 只能搭配整數資源類型使用。</target>
        <note>{StrBegin="NETSDK1076: "}</note>
      </trans-unit>
      <trans-unit id="AppConfigRequiresRootConfiguration">
        <source>NETSDK1070: The application configuration file must have root configuration element.</source>
        <target state="translated">NETSDK1070: 應用程式組態檔必須有根組態元素。</target>
        <note>{StrBegin="NETSDK1070: "}</note>
      </trans-unit>
      <trans-unit id="AppHostCustomizationRequiresWindowsHostWarning">
        <source>NETSDK1074: The application host executable will not be customized because adding resources requires that the build be performed on Windows (excluding Nano Server).</source>
        <target state="translated">NETSDK1074: 因為新增資源會需要在 Windows 執行組建 (Nano Server 除外)，所以不會自訂應用程式主機可執行檔。</target>
        <note>{StrBegin="NETSDK1074: "}</note>
      </trans-unit>
      <trans-unit id="AppHostHasBeenModified">
        <source>NETSDK1029: Unable to use '{0}' as application host executable as it does not contain the expected placeholder byte sequence '{1}' that would mark where the application name would be written.</source>
        <target state="translated">NETSDK1029: 無法使用 '{0}' 作為應用程式主機可執行檔，因為它並未包含應有的預留位置位元組序列 '{1}'，其會標示寫入應用程式名稱的位置。</target>
        <note>{StrBegin="NETSDK1029: "}</note>
      </trans-unit>
      <trans-unit id="AppHostNotWindows">
        <source>NETSDK1078: Unable to use '{0}' as application host executable because it's not a Windows PE file.</source>
        <target state="translated">NETSDK1078: 因為 '{0}' 不是 Windows PE 檔案，所以無法用作應用程式主機可執行檔。</target>
        <note>{StrBegin="NETSDK1078: "}</note>
      </trans-unit>
      <trans-unit id="AppHostNotWindowsCLI">
        <source>NETSDK1072: Unable to use '{0}' as application host executable because it's not a Windows executable for the CUI (Console) subsystem.</source>
        <target state="translated">NETSDK1072: 因為 '{0}' 不是 CUI (主控台) 子系統的 Windows 可執行檔，所以無法用作應用程式主機可執行檔。</target>
        <note>{StrBegin="NETSDK1072: "}</note>
      </trans-unit>
      <trans-unit id="AspNetCoreAllNotSupported">
        <source>NETSDK1079: The Microsoft.AspNetCore.All package is not supported when targeting .NET Core 3.0 or higher.  A FrameworkReference to Microsoft.AspNetCore.App should be used instead, and will be implicitly included by Microsoft.NET.Sdk.Web.</source>
        <target state="translated">NETSDK1079: 當目標為 .NET Core 3.0 或更新版本時，不支援 Microsoft.AspNetCore.All 套件。應改用 Microsoft.AspNetCore.App 的 FrameworkReference，並明確包含在 Microsoft.NET.Sdk.Web 中。</target>
        <note>{StrBegin="NETSDK1079: "}</note>
      </trans-unit>
      <trans-unit id="AspNetCoreUsesFrameworkReference">
        <source>NETSDK1080: A PackageReference to Microsoft.AspNetCore.App is not necessary when targeting .NET Core 3.0 or higher. If Microsoft.NET.Sdk.Web is used, the shared framework will be referenced automatically. Otherwise, the PackageReference should be replaced with a FrameworkReference.</source>
        <target state="translated">NETSDK1080: 當目標為 .NET Core 3.0 或更新版本時，不一定要有 Microsoft.AspNetCore.App 的 PackageReference。若使用了 Microsoft.NET.Sdk.Web，就會自動參考共用架構。否則，應以 FrameworkReference 取代 PackageReference。</target>
        <note>{StrBegin="NETSDK1080: "}</note>
      </trans-unit>
      <trans-unit id="AssetPreprocessorMustBeConfigured">
        <source>NETSDK1017: Asset preprocessor must be configured before assets are processed.</source>
        <target state="translated">NETSDK1017: 必須設定資產前置處理器，才可處理資產。</target>
        <note>{StrBegin="NETSDK1017: "}</note>
      </trans-unit>
      <trans-unit id="AssetsFileMissingRuntimeIdentifier">
        <source>NETSDK1047: Assets file '{0}' doesn't have a target for '{1}'. Ensure that restore has run and that you have included '{2}' in the TargetFrameworks for your project. You may also need to include '{3}' in your project's RuntimeIdentifiers.</source>
        <target state="translated">NETSDK1047: 資產檔 '{0}' 沒有 '{1}' 的目標。請確定已執行還原，且在專案的 TargetFrameworks 中已納入 '{2}'。有可能也需要在專案的 RuntimeIdentifiers 中納入 '{3}'。</target>
        <note>{StrBegin="NETSDK1047: "}</note>
      </trans-unit>
      <trans-unit id="AssetsFileMissingTarget">
        <source>NETSDK1005: Assets file '{0}' doesn't have a target for '{1}'. Ensure that restore has run and that you have included '{2}' in the TargetFrameworks for your project.</source>
        <target state="translated">NETSDK1005: 資產檔 '{0}' 沒有 '{1}' 的目標。請確定已執行還原作業，且在您專案的 TargetFrameworks 中已納入 '{2}'。</target>
        <note>{StrBegin="NETSDK1005: "}</note>
      </trans-unit>
      <trans-unit id="AssetsFileNotFound">
        <source>NETSDK1004: Assets file '{0}' not found. Run a NuGet package restore to generate this file.</source>
        <target state="translated">NETSDK1004: 找不到資產檔案 '{0}'。請執行 NuGet 套件還原，以產生此檔案。</target>
        <note>{StrBegin="NETSDK1004: "}</note>
      </trans-unit>
      <trans-unit id="AssetsFileNotSet">
        <source>NETSDK1063: The path to the project assets file was not set. Run a NuGet package restore to generate this file.</source>
        <target state="translated">NETSDK1063: 未設定到達專案資產檔案的路徑。請執行 NuGet 套件還原，以產生此檔案。</target>
        <note>{StrBegin="NETSDK1063: "}</note>
      </trans-unit>
      <trans-unit id="AssetsFilePathNotRooted">
        <source>NETSDK1006: Assets file path '{0}' is not rooted. Only full paths are supported.</source>
        <target state="translated">NETSDK1006: 資產檔案路徑 '{0}' 並非根目錄。僅支援完整的路徑。</target>
        <note>{StrBegin="NETSDK1006: "}</note>
      </trans-unit>
      <trans-unit id="AtLeastOneTargetFrameworkMustBeSpecified">
        <source>NETSDK1001: At least one possible target framework must be specified.</source>
        <target state="translated">NETSDK1001: 至少必須指定一個可能的目標架構。</target>
        <note>{StrBegin="NETSDK1001: "}</note>
      </trans-unit>
      <trans-unit id="CannotFindApphostForRid">
        <source>NETSDK1065: Cannot find app host for {0}. {0} could be an invalid runtime identifier (RID). For more information about RID, see https://aka.ms/rid-catalog.</source>
        <target state="translated">NETSDK1065: 找不到 {0} 的應用程式主機。{0} 可能是無效的執行階段識別碼 (RID)。如需有關 RID 的詳細資訊，請參閱 https://aka.ms/rid-catalog。</target>
        <note>{StrBegin="NETSDK1065: "}</note>
      </trans-unit>
      <trans-unit id="CannotFindProjectInfo">
        <source>NETSDK1007: Cannot find project info for '{0}'. This can indicate a missing project reference.</source>
        <target state="translated">NETSDK1007: 找不到 '{0}' 的專案資訊。這可能表示遺漏專案參考。</target>
        <note>{StrBegin="NETSDK1007: "}</note>
      </trans-unit>
<<<<<<< HEAD
      <trans-unit id="MissingItemMetadata">
        <source>NETSDK1008: Missing '{0}' metadata on '{1}' item '{2}'.</source>
        <target state="translated">NETSDK1008: '{1}' 項目 '{2}' 上遺漏 '{0}' 中繼資料。</target>
        <note>{StrBegin="NETSDK1008: "}</note>
      </trans-unit>
      <trans-unit id="PackageReferenceVersionNotRecommended">
        <source>NETSDK1071: A PackageReference to '{0}' specified a Version of `{1}`. Specifying the version of this package is not recommended. For more information, see https://aka.ms/sdkimplicitrefs</source>
        <target state="translated">NETSDK1071: '{0}' 的 PackageReference 指定了 `{1}` 版本。不建議指定這個套件版本。如需詳細資訊，請參閱 https://aka.ms/sdkimplicitrefs</target>
        <note />
      </trans-unit>
      <trans-unit id="UnrecognizedPreprocessorToken">
        <source>NETSDK1009: Unrecognized preprocessor token '{0}' in '{1}'.</source>
        <target state="translated">NETSDK1009: '{1}' 中的前置處理器語彙基元 '{0}' 無法辨識。</target>
        <note>{StrBegin="NETSDK1009: "}</note>
      </trans-unit>
      <trans-unit id="ContentPreproccessorParameterRequired">
        <source>NETSDK1010: The '{0}' task must be given a value for parameter '{1}' in order to consume preprocessed content.</source>
        <target state="translated">NETSDK1010: 必須為 '{0}' 工作指定參數 '{1}' 的值，才可取用前置處理過的內容。</target>
        <note>{StrBegin="NETSDK1010: "}</note>
      </trans-unit>
      <trans-unit id="ProjectAssetsConsumedWithoutMSBuildProjectPath">
        <source>NETSDK1011: Assets are consumed from project '{0}', but no corresponding MSBuild project path was  found in '{1}'.</source>
        <target state="translated">NETSDK1011: 已從專案 '{0}' 取用資產，但在 '{1}' 中找不到相對應的 MSBuild 專案路徑。</target>
        <note>{StrBegin="NETSDK1011: "}</note>
=======
      <trans-unit id="CannotHaveRuntimeIdentifierPlatformMismatchPlatformTarget">
        <source>NETSDK1032: The RuntimeIdentifier platform '{0}' and the PlatformTarget '{1}' must be compatible.</source>
        <target state="translated">NETSDK1032: RuntimeIdentifier 平台 '{0}' 必須與 PlatformTarget '{1}' 相容。</target>
        <note>{StrBegin="NETSDK1032: "}</note>
>>>>>>> 2932098d
      </trans-unit>
      <trans-unit id="CannotHaveSelfContainedWithoutRuntimeIdentifier">
        <source>NETSDK1031: It is not supported to build or publish a self-contained application without specifying a RuntimeIdentifier.  Please either specify a RuntimeIdentifier or set SelfContained to false.</source>
        <target state="translated">NETSDK1031: 不支援在未指定 RuntimeIdentifier 的情況下，建置或發行獨立的應用程式。請指定 RuntimeIdentifier，或將 SelfContained 設為 False。</target>
        <note>{StrBegin="NETSDK1031: "}</note>
      </trans-unit>
      <trans-unit id="CannotInferTargetFrameworkIdentifierAndVersion">
        <source>NETSDK1013: The TargetFramework value '{0}' was not recognized. It may be misspelled. If not, then the TargetFrameworkIdentifier and/or TargetFrameworkVersion properties must be specified explicitly.</source>
        <target state="translated">NETSDK1013: 無法辨識 TargetFramework 值 '{0}'。拼字可能有誤。若非此情況，即必須明確指定 TargetFrameworkIdentifier 及 (或) TargetFrameworkVersion 屬性。</target>
        <note>{StrBegin="NETSDK1013: "}</note>
      </trans-unit>
      <trans-unit id="CannotUseSelfContainedWithoutAppHost">
        <source>NETSDK1067: Self-contained applications are required to use the application host. Either set SelfContained to false or set UseAppHost to true.</source>
        <target state="translated">NETSDK1067: 需要獨立式應用程式，才可使用該應用程式主機。請將 SelfContained 設定為 False，或是將 UseAppHost 設定為 True。</target>
        <note>{StrBegin="NETSDK1067: "}</note>
      </trans-unit>
      <trans-unit id="ChoosingAssemblyVersion">
        <source>NETSDK1033: Choosing '{0}' because AssemblyVersion '{1}' is greater than '{2}'.</source>
        <target state="translated">NETSDK1033: 因為 AssemblyVersion '{1}' 大於 '{2}'，所以選擇 '{0}'。</target>
        <note>{StrBegin="NETSDK1033: "}</note>
      </trans-unit>
      <trans-unit id="ChoosingFileVersion">
        <source>NETSDK1034: Choosing '{0}' because file version '{1}' is greater than '{2}'.</source>
        <target state="translated">NETSDK1034: 因為檔案版本 '{1}' 大於 '{2}'，所以選擇 '{0}'。</target>
        <note>{StrBegin="NETSDK1034: "}</note>
      </trans-unit>
      <trans-unit id="ChoosingPlatformItem">
        <source>NETSDK1035: Choosing '{0}' because it is a platform item.</source>
        <target state="translated">NETSDK1035: 因為其為平台項目，所以選擇 '{0}'。</target>
        <note>{StrBegin="NETSDK1035: "}</note>
      </trans-unit>
      <trans-unit id="ChoosingPreferredPackage">
        <source>NETSDK1036: Choosing '{0}' because it comes from a package that is preferred.</source>
        <target state="translated">NETSDK1036: 因為其來自於偏好的套件，所以選擇 '{0}'。</target>
        <note>{StrBegin="NETSDK1036: "}</note>
      </trans-unit>
      <trans-unit id="ConflictCouldNotDetermineWinner">
        <source>NETSDK1037: Could not determine winner due to equal file and assembly versions.</source>
        <target state="translated">NETSDK1037: 因為檔案和組件版本相同，所以無法判斷勝出者。</target>
        <note>{StrBegin="NETSDK1037: "}</note>
      </trans-unit>
      <trans-unit id="ContentItemDoesNotProvideOutputPath">
        <source>NETSDK1014: Content item for '{0}' sets '{1}', but does not provide  '{2}' or '{3}'.</source>
        <target state="translated">NETSDK1014: '{0}' 的內容項目設定了 '{1}'，但未提供 '{2}' 或 '{3}'。</target>
        <note>{StrBegin="NETSDK1014: "}</note>
      </trans-unit>
      <trans-unit id="ContentPreproccessorParameterRequired">
        <source>NETSDK1010: The '{0}' task must be given a value for parameter '{1}' in order to consume preprocessed content.</source>
        <target state="translated">NETSDK1010: 必須為 '{0}' 工作指定參數 '{1}' 的值，才可取用前置處理過的內容。</target>
        <note>{StrBegin="NETSDK1010: "}</note>
      </trans-unit>
      <trans-unit id="CouldNotDetermineWinner_DoesntExist">
        <source>NETSDK1038: Could not determine winner because '{0}' does not exist.</source>
        <target state="translated">NETSDK1038: 因為 '{0}' 不存在，所以無法判斷勝出者。</target>
        <note>{StrBegin="NETSDK1001: "}</note>
      </trans-unit>
      <trans-unit id="CouldNotDetermineWinner_FileVersion">
        <source>NETSDK1039: Could not determine a winner because '{0}' has no file version.</source>
        <target state="translated">NETSDK1039: 因為 '{0}' 沒有檔案版本，所以無法判斷勝出者。</target>
        <note>{StrBegin="NETSDK1039: "}</note>
      </trans-unit>
      <trans-unit id="CouldNotDetermineWinner_NotAnAssembly">
        <source>NETSDK1040: Could not determine a winner because '{0}' is not an assembly.</source>
        <target state="translated">NETSDK1040: 因為 '{0}' 並非組件，所以無法判斷勝出者。</target>
        <note>{StrBegin="NETSDK1040: "}</note>
      </trans-unit>
      <trans-unit id="CouldNotLoadPlatformManifest">
        <source>NETSDK1042: Could not load PlatformManifest from '{0}' because it did not exist.</source>
        <target state="translated">NETSDK1042: 無法從 '{0}' 載入 PlatformManifest，因為它並不存在。</target>
        <note>{StrBegin="NETSDK1042: "}</note>
      </trans-unit>
      <trans-unit id="DotnetToolDoesNotSupportTFMLowerThanNetcoreapp21">
        <source>NETSDK1055: DotnetTool does not support target framework lower than netcoreapp2.1.</source>
        <target state="translated">NETSDK1055: DotnetTool 並不支援低於 netcoreapp2.1 的目標架構。</target>
        <note>{StrBegin="NETSDK1055: "}</note>
      </trans-unit>
      <trans-unit id="DotnetToolOnlySupportNetcoreapp">
        <source>NETSDK1054: only supports .NET Core.</source>
        <target state="translated">NETSDK1054: 只支援 .NET Core。</target>
        <note>{StrBegin="NETSDK1054: "}</note>
      </trans-unit>
      <trans-unit id="DuplicateItemsError">
        <source>NETSDK1022: Duplicate '{0}' items were included. The .NET SDK includes '{0}' items from your project directory by default. You can either remove these items from your project file, or set the '{1}' property to '{2}' if you want to explicitly include them in your project file. For more information, see {4}. The duplicate items were: {3}</source>
        <target state="translated">NETSDK1022: 包含 '{0}' 個重複的項目。根據預設，.NET SDK 會包含來自您專案目錄的 '{0}' 個項目。您可以從專案檔移除這些項目，或若想要在專案檔中明確地納入這些項目，也可以將 '{1}' 屬性設定為 '{2}'。如需詳細資訊，請參閱 {4}。重複的項目為: {3}</target>
        <note>{StrBegin="NETSDK1022: "}</note>
      </trans-unit>
      <trans-unit id="DuplicatePreprocessorToken">
        <source>NETSDK1015: The preprocessor token '{0}' has been given more than one value. Choosing '{1}' as the value.</source>
        <target state="translated">NETSDK1015: 已為前置處理器語彙基元 '{0}' 指定多個值。正在選擇 '{1}' 作為值。</target>
        <note>{StrBegin="NETSDK1015: "}</note>
      </trans-unit>
      <trans-unit id="EncounteredConflict">
        <source>NETSDK1041: Encountered conflict between '{0}' and '{1}'.</source>
        <target state="translated">NETSDK1041: '{0}' 與 '{1}' 之間發生衝突。</target>
        <note>{StrBegin="NETSDK1041: "}</note>
      </trans-unit>
      <trans-unit id="ErrorParsingFrameworkListInvalidValue">
        <source>NETSDK1051: Error parsing FrameworkList from '{0}'.  {1} '{2}' was invalid.</source>
        <target state="translated">NETSDK1051: 剖析來自 '{0}' 的 FrameworkList 時發生錯誤。{1} '{2}' 無效。</target>
        <note>{StrBegin="NETSDK1051: "}</note>
      </trans-unit>
      <trans-unit id="ErrorParsingPlatformManifest">
        <source>NETSDK1043: Error parsing PlatformManifest from '{0}' line {1}.  Lines must have the format {2}.</source>
        <target state="translated">NETSDK1043: 從 '{0}' 行 {1} 剖析 PlatformManifest 時發生錯誤。各行的格式必須為 {2}。</target>
        <note>{StrBegin="NETSDK1043: "}</note>
      </trans-unit>
      <trans-unit id="ErrorParsingPlatformManifestInvalidValue">
        <source>NETSDK1044: Error parsing PlatformManifest from '{0}' line {1}.  {2} '{3}' was invalid.</source>
        <target state="translated">NETSDK1044: 從 '{0}' 行 {1} 剖析 PlatformManifest 時發生錯誤。{2} '{3}' 無效。</target>
        <note>{StrBegin="NETSDK1044: "}</note>
      </trans-unit>
      <trans-unit id="ErrorReadingAssetsFile">
        <source>NETSDK1060: Error reading assets file: {0}</source>
        <target state="translated">NETSDK1060: 讀取資產檔案時發生錯誤: {0}</target>
        <note>{StrBegin="NETSDK1060: "}</note>
      </trans-unit>
      <trans-unit id="FailedToLockResource">
        <source>NETSDK1077: Failed to lock resource.</source>
        <target state="translated">NETSDK1077: 無法鎖定資源。</target>
        <note>{StrBegin="NETSDK1077: "}</note>
      </trans-unit>
      <trans-unit id="FileNameIsTooLong">
        <source>NETSDK1030: Given file name '{0}' is longer than 1024 bytes</source>
        <target state="translated">NETSDK1030: 指定的檔案名稱 '{0}'，長度超過 1024 個位元組</target>
        <note>{StrBegin="NETSDK1030: "}</note>
      </trans-unit>
      <trans-unit id="FolderAlreadyExists">
        <source>NETSDK1024: Folder '{0}' already exists either delete it or provide a different ComposeWorkingDir</source>
        <target state="translated">NETSDK1024: 資料夾 '{0}' 已存在，請將其刪除或提供不同的 ComposeWorkingDir</target>
        <note>{StrBegin="NETSDK1024: "}</note>
      </trans-unit>
      <trans-unit id="FrameworkDependentAppHostRequiresVersion21">
        <source>NETSDK1068: The framework-dependent application host requires a target framework of at least 'netcoreapp2.1'.</source>
        <target state="translated">NETSDK1068: 與架構相依的應用程式主機，至少需要 'netcoreapp2.1' 的目標架構。</target>
        <note>{StrBegin="NETSDK1068: "}</note>
      </trans-unit>
      <trans-unit id="FrameworkListPathNotRooted">
        <source>NETSDK1052: Framework list file path '{0}' is not rooted. Only full paths are supported.</source>
        <target state="translated">NETSDK1052: 架構清單路徑 '{0}' 並非根目錄。只支援完整路徑。</target>
        <note>{StrBegin="NETSDK1052: "}</note>
      </trans-unit>
      <trans-unit id="FrameworkReferenceDuplicateError">
        <source>NETSDK1085: Multiple FrameworkReference items for '{0}' were included in the project.</source>
        <target state="new">NETSDK1085: Multiple FrameworkReference items for '{0}' were included in the project.</target>
        <note>{StrBegin="NETSDK1085: "}</note>
      </trans-unit>
      <trans-unit id="FrameworkReferenceOverrideWarning">
        <source>NETSDK1086: A FrameworkReference for '{0}' was included in the project. This is implicitly referenced by the .NET SDK and you do not typically need to reference it from your project. For more information, see {1}</source>
        <target state="new">NETSDK1086: A FrameworkReference for '{0}' was included in the project. This is implicitly referenced by the .NET SDK and you do not typically need to reference it from your project. For more information, see {1}</target>
        <note>{StrBegin="NETSDK1086: "}</note>
      </trans-unit>
<<<<<<< HEAD
      <trans-unit id="UsingPreviewSdkWarning">
        <source>NETSDK1057: You are using a preview version of .NET Core. See: https://aka.ms/dotnet-core-preview</source>
        <target state="translated">NETSDK1057: 您使用的是 .NET Core 預覽版。請參閱: https://aka.ms/dotnet-core-preview</target>
        <note>{StrBegin="NETSDK1057: "}</note>
=======
      <trans-unit id="GetDependsOnNETStandardFailedWithException">
        <source>NETSDK1049: Resolved file has a bad image, no metadata, or is otherwise inaccessible. {0} {1}</source>
        <target state="translated">NETSDK1049: 解析的檔案含有毀損的映像、沒有中繼資料，或有其他無法存取的情況。{0} {1}</target>
        <note>{StrBegin="NETSDK1049: "}</note>
      </trans-unit>
      <trans-unit id="IncorrectPackageRoot">
        <source>NETSDK1020: Package Root {0} was incorrectly given for Resolved library {1}</source>
        <target state="translated">NETSDK1020: 為已解析的程式庫 {1} 指定的套件根 {0} 不正確</target>
        <note>{StrBegin="NETSDK1020: "}</note>
      </trans-unit>
      <trans-unit id="IncorrectTargetFormat">
        <source>NETSDK1025: WRThe target manifest {0} provided is of not the correct format</source>
        <target state="translated">NETSDK1025: 提供的目標資訊清單 {0} 格式不正確</target>
        <note>{StrBegin="NETSDK1025: "}</note>
      </trans-unit>
      <trans-unit id="InvalidFrameworkName">
        <source>NETSDK1003: Invalid framework name: '{0}'.</source>
        <target state="translated">NETSDK1003: 架構名稱 '{0}' 無效。</target>
        <note>{StrBegin="NETSDK1003: "}</note>
>>>>>>> 2932098d
      </trans-unit>
      <trans-unit id="InvalidItemSpecToUse">
        <source>NETSDK1058: Invalid value for ItemSpecToUse parameter: '{0}'.  This property must be blank or set to 'Left' or 'Right'</source>
        <target state="translated">NETSDK1058: ItemSpecToUse 參數的值無效: '{0}'。此屬性必須為空白或設定為 'Left' 或 'Right'</target>
        <note>{StrBegin="NETSDK1058: "}
The following are names of parameters or literal values and should not be translated: ItemSpecToUse, Left, Right</note>
      </trans-unit>
      <trans-unit id="InvalidNuGetVersionString">
        <source>NETSDK1018: Invalid NuGet version string: '{0}'.</source>
        <target state="translated">NETSDK1018: NuGet 版本字串無效: '{0}'。</target>
        <note>{StrBegin="NETSDK1018: "}</note>
      </trans-unit>
      <trans-unit id="InvalidResourceUpdate">
        <source>NETSDK1075: Update handle is invalid. This instance may not be used for further updates.</source>
        <target state="translated">NETSDK1075: 更新控制代碼無效。此執行個體無法用於後續更新。</target>
        <note>{StrBegin="NETSDK1075: "}</note>
      </trans-unit>
      <trans-unit id="MismatchedPlatformPackageVersion">
        <source>NETSDK1061: The project was restored using {0} version {1}, but with current settings, version {2} would be used instead. To resolve this issue, make sure the same settings are used for restore and for subsequent operations such as build or publish. Typically this issue can occur if the RuntimeIdentifier property is set during build or publish but not during restore. For more information, see https://aka.ms/dotnet-runtime-patch-selection.</source>
        <target state="translated">NETSDK1061: 專案是使用 {0} 版本 {1} 還原的，但依照目前設定，使用的版本會是 {2}。若要解決此問題，請確認用於還原與後續作業 (例如建置或發佈) 的設定相同。一般而言，若在建置或發佈期間設定了 RuntimeIdentifier，但在還原期間未加以設定，就可能發生這個問題。如需詳細資訊，請參閱 https://aka.ms/dotnet-runtime-patch-selection。</target>
        <note>{StrBegin="NETSDK1061: "}
{0} - Package Identifier for platform package
{1} - Restored version of platform package
{2} - Current version of platform package</note>
      </trans-unit>
      <trans-unit id="MissingItemMetadata">
        <source>NETSDK1008: Missing '{0}' metadata on '{1}' item '{2}'.</source>
        <target state="translated">NETSDK1008: '{1}' 項目 '{2}' 上遺漏 '{0}' 中繼資料。</target>
        <note>{StrBegin="NETSDK1008: "}</note>
      </trans-unit>
      <trans-unit id="MultipleFilesResolved">
        <source>NETSDK1021: More than one file found for {0}</source>
        <target state="translated">NETSDK1021: 找到一個以上 {0} 的檔案</target>
        <note>{StrBegin="NETSDK1021: "}</note>
      </trans-unit>
      <trans-unit id="NETFrameworkToNonBuiltInNETStandard">
        <source>NETSDK1069: This project uses a library that targets .NET Standard 1.5 or higher, and the project targets a version of .NET Framework that doesn't have built-in support for that version of .NET Standard. Visit https://aka.ms/net-standard-known-issues for a set of known issues. Consider retargeting to .NET Framework 4.7.2.</source>
        <target state="translated">NETSDK1069: 此專案使用以 .NET Standard 1.5 或更新版本為目標的程式庫，而專案的目標 .NET Framework 版本則為尚未具備該 .NET Standard 版本內建支援的 .NET Framework。請瀏覽 https://aka.ms/net-standard-known-issues，以了解已知問題的集合。請考慮轉為以 .NET Framework 4.7.2 為目標。</target>
        <note>{StrBegin="NETSDK1069: "}</note>
      </trans-unit>
      <trans-unit id="NoAppHostAvailable">
        <source>NETSDK1084: There is no application host available for the specified RuntimeIdentifier '{0}'.</source>
        <target state="translated">NETSDK1084: 指定的 RuntimeIdentifier '{0}’ 沒有可用的應用程式主機。</target>
        <note>{StrBegin="NETSDK1084: "}</note>
      </trans-unit>
      <trans-unit id="NoCompatibleTargetFramework">
        <source>NETSDK1002: Project '{0}' targets '{2}'. It cannot be referenced by a project that targets '{1}'.</source>
        <target state="translated">NETSDK1002: 專案 '{0}' 以 '{2}' 為目標。以 '{1}' 為目標的專案無法參考此專案。</target>
        <note>{StrBegin="NETSDK1002: "}</note>
      </trans-unit>
      <trans-unit id="NoRuntimePackAvailable">
        <source>NETSDK1082: There was no runtime pack for {0} available for the specified RuntimeIdentifier '{1}'.</source>
        <target state="translated">NETSDK1082: 指定的 RuntimeIdentifier '{1}’ 沒有可用於 {0} 的執行階段套件。</target>
        <note>{StrBegin="NETSDK1082: "}</note>
      </trans-unit>
      <trans-unit id="PackAsToolCannotSupportSelfContained">
        <source>NETSDK1053: Pack as tool does not support self contained.</source>
        <target state="translated">NETSDK1053: 封裝為工具不支援包含本身。</target>
        <note>{StrBegin="NETSDK1001: "}</note>
      </trans-unit>
      <trans-unit id="PackageInfoLog">
        <source>NETSDK1027: Package Name='{0}', Version='{1}' was parsed</source>
        <target state="translated">NETSDK1027: 已剖析套件名稱='{0}'，版本='{1}'</target>
        <note>{StrBegin="NETSDK1027: "}</note>
      </trans-unit>
      <trans-unit id="PackageNotFound">
        <source>NETSDK1064: Package {0}, version {1} was not found. It might have been deleted since NuGet restore. Otherwise, NuGet restore might have only partially completed, which might have been due to maximum path length restrictions.</source>
        <target state="translated">NETSDK1064: 找不到套件 {0}，版本 {1}。該套件可能因 NuGet restore 還原而刪除，或是可能因為路徑長度上限的限制，而讓 NuGet restore 可能只有部分完成所致。</target>
        <note>{StrBegin="NETSDK1064: "}</note>
      </trans-unit>
      <trans-unit id="PackageReferenceOverrideWarning">
        <source>NETSDK1023: A PackageReference for '{0}' was included in your project. This package is implicitly referenced by the .NET SDK and you do not typically need to reference it from your project. For more information, see {1}</source>
        <target state="translated">NETSDK1023: 您的專案中包含 '{0}' 的 PackageReference。.NET SDK 會隱含參考此套件，您通常不需要從專案參考它。如需詳細資訊，請參閱 {1}</target>
        <note>{StrBegin="NETSDK1023: "}</note>
      </trans-unit>
      <trans-unit id="PackageReferenceVersionNotRecommended">
        <source>NETSDK1071: A PackageReference to '{0}' specified a Version of `{1}`. Specifying the version of this package is not recommended. For more information, see https://aka.ms/sdkimplicitrefs</source>
        <target state="translated">NETSDK1071: '{0}' 的 PackageReference 指定了 `{1}` 版本。不建議指定這個套件版本。如需詳細資訊，請參閱 https://aka.ms/sdkimplicitrefs</target>
        <note />
      </trans-unit>
      <trans-unit id="ParsingFiles">
        <source>NETSDK1026: Parsing the Files : '{0}'</source>
        <target state="translated">NETSDK1026: 正在剖析檔案: '{0}'</target>
        <note>{StrBegin="NETSDK1026: "}</note>
      </trans-unit>
      <trans-unit id="ProjectAssetsConsumedWithoutMSBuildProjectPath">
        <source>NETSDK1011: Assets are consumed from project '{0}', but no corresponding MSBuild project path was  found in '{1}'.</source>
        <target state="translated">NETSDK1011: 已從專案 '{0}' 取用資產，但在 '{1}' 中找不到相對應的 MSBuild 專案路徑。</target>
        <note>{StrBegin="NETSDK1011: "}</note>
      </trans-unit>
      <trans-unit id="ProjectContainsObsoleteDotNetCliTool">
        <source>NETSDK1059: The tool '{0}' is now included in the .NET Core SDK. Information on resolving this warning is available at (https://aka.ms/dotnetclitools-in-box).</source>
        <target state="translated">NETSDK1059: 工具 '{0}' 現已包含在 .NET Core SDK 中。解決此警告的資訊位於 (https://aka.ms/dotnetclitools-in-box)。</target>
        <note>{StrBegin="NETSDK1059: "}</note>
      </trans-unit>
      <trans-unit id="RuntimeIdentifierNotRecognized">
        <source>NETSDK1083: The specified RuntimeIdentifier '{0}' is not recognized.</source>
        <target state="translated">NETSDK1083: 無法辨識指定的 RuntimeIdentifier '{0}'。</target>
        <note>{StrBegin="NETSDK1083: "}</note>
      </trans-unit>
      <trans-unit id="RuntimeIdentifierWasNotSpecified">
        <source>NETSDK1028: Specify a RuntimeIdentifier</source>
        <target state="translated">NETSDK1028: 指定 RuntimeIdentifier</target>
        <note>{StrBegin="NETSDK1028: "}</note>
      </trans-unit>
      <trans-unit id="SkippingAdditionalProbingPaths">
        <source>NETSDK1048: 'AdditionalProbingPaths' were specified for GenerateRuntimeConfigurationFiles, but are being skipped because 'RuntimeConfigDevPath' is empty.</source>
        <target state="translated">NETSDK1048: 已為 GenerateRuntimeConfigurationFiles 指定了 'AdditionalProbingPaths'，但因為 'RuntimeConfigDevPath' 是空的，所以已跳過它。</target>
        <note>{StrBegin="NETSDK1048: "}</note>
      </trans-unit>
      <trans-unit id="TargetFrameworkWithSemicolon">
        <source>NETSDK1046: The TargetFramework value '{0}' is not valid. To multi-target, use the 'TargetFrameworks' property instead.</source>
        <target state="translated">NETSDK1046: TargetFramework 值 '{0}' 無效。若要設定多重目標，請改用 'TargetFrameworks' 屬性。</target>
        <note>{StrBegin="NETSDK1046: "}</note>
      </trans-unit>
      <trans-unit id="UnableToFindResolvedPath">
        <source>NETSDK1016: Unable to find resolved path for '{0}'.</source>
        <target state="translated">NETSDK1016: 找不到 '{0}' 的解析路徑。</target>
        <note>{StrBegin="NETSDK1016: "}</note>
      </trans-unit>
      <trans-unit id="UnableToUsePackageAssetsCache">
        <source>NETSDK1062: Unable to use package assets cache due to I/O error. This can occur when the same project is built more than once in parallel. Performance may be degraded, but the build result will not be impacted.</source>
        <target state="translated">NETSDK1062: 因為發生 I/O 錯誤，所以無法使用套件資產。平行建置多次相同的專案，即可能發生此情況。效能可能會有所減損，但建置結果將不會受到影響。</target>
        <note>{StrBegin="NETSDK1062: "}</note>
      </trans-unit>
      <trans-unit id="UnexpectedFileType">
        <source>NETSDK1012: Unexpected file type for '{0}'. Type is both '{1}' and '{2}'.</source>
        <target state="translated">NETSDK1012: 對 '{0}' 來說並非預期的檔案類型。類型為 '{1}' 和 '{2}'。</target>
        <note>{StrBegin="NETSDK1012: "}</note>
      </trans-unit>
      <trans-unit id="UnknownFrameworkReference">
        <source>NETSDK1073: The FrameworkReference '{0}' was not recognized</source>
        <target state="translated">NETSDK1073: 無法辨識 FrameworkReference '{0}'</target>
        <note>{StrBegin="NETSDK1073: "}</note>
      </trans-unit>
      <trans-unit id="UnrecognizedPreprocessorToken">
        <source>NETSDK1009: Unrecognized preprocessor token '{0}' in '{1}'.</source>
        <target state="translated">NETSDK1009: '{1}' 中的前置處理器語彙基元 '{0}' 無法辨識。</target>
        <note>{StrBegin="NETSDK1009: "}</note>
      </trans-unit>
      <trans-unit id="UnresolvedTargetingPack">
        <source>NETSDK1081: The targeting pack for {0} was not found. You may be able to resolve this by running a NuGet restore on the project.</source>
        <target state="translated">NETSDK1081: 找不到 {0} 的目標套件。您也許能透過在專案上執行 NuGet 還原，來解決此問題。</target>
        <note>{StrBegin="NETSDK1081: "}</note>
      </trans-unit>
      <trans-unit id="UnsupportedFramework">
        <source>NETSDK1019: {0} is an unsupported framework.</source>
        <target state="translated">NETSDK1019: {0} 為不受支援的架構。</target>
        <note>{StrBegin="NETSDK1019: "}</note>
      </trans-unit>
      <trans-unit id="UnsupportedRuntimeIdentifier">
        <source>NETSDK1056: Project is targeting runtime '{0}' but did not resolve any runtime-specific packages. This runtime may not be supported by the target framework.</source>
        <target state="translated">NETSDK1056: 專案以執行階段 '{0}' 為目標，但並未解析任何專屬於執行階段的套件。目標架構可能不支援此執行階段。</target>
        <note>{StrBegin="NETSDK1056: "}</note>
      </trans-unit>
      <trans-unit id="UnsupportedSDKVersionForNetStandard20">
        <source>NETSDK1050: The version of Microsoft.NET.Sdk used by this project is insufficient to support references to libraries targeting .NET Standard 1.5 or higher.  Please install version 2.0 or higher of the .NET Core SDK.</source>
        <target state="translated">NETSDK1050: 此專案使用的 Microsoft.NET.Sdk 版本，無法支援以.NET Standard 1.5 或更高版本為目標的程式庫參考。請安裝 .NET Core SDK 2.0 或更高版本。</target>
        <note>{StrBegin="NETSDK1050: "}</note>
      </trans-unit>
      <trans-unit id="UnsupportedTargetFrameworkVersion">
        <source>NETSDK1045: The current .NET SDK does not support targeting {0} {1}.  Either target {0} {2} or lower, or use a version of the .NET SDK that supports {0} {1}.</source>
        <target state="translated">NETSDK1045: 目前的 .NET SDK 不支援以 {0} {1} 作為目標。請以 {0} {2} 或更低版本作為目標，或是使用支援 {0} {1} 的 .NET SDK 版本。</target>
        <note>{StrBegin="NETSDK1045: "}</note>
      </trans-unit>
      <trans-unit id="UsingPreviewSdkWarning">
        <source>NETSDK1057: You are using a preview version of .NET Core. See: https://aka.ms/dotnet-core-preview</source>
        <target state="translated">NETSDK1057: 您使用的是 .NET Core 預覽版。請參閱: https://aka.ms/dotnet-core-preview</target>
        <note>{StrBegin="NETSDK1057: "}</note>
      </trans-unit>
    </body>
  </file>
</xliff><|MERGE_RESOLUTION|>--- conflicted
+++ resolved
@@ -87,88 +87,61 @@
         <target state="translated">NETSDK1007: 找不到 '{0}' 的專案資訊。這可能表示遺漏專案參考。</target>
         <note>{StrBegin="NETSDK1007: "}</note>
       </trans-unit>
-<<<<<<< HEAD
-      <trans-unit id="MissingItemMetadata">
-        <source>NETSDK1008: Missing '{0}' metadata on '{1}' item '{2}'.</source>
-        <target state="translated">NETSDK1008: '{1}' 項目 '{2}' 上遺漏 '{0}' 中繼資料。</target>
-        <note>{StrBegin="NETSDK1008: "}</note>
-      </trans-unit>
-      <trans-unit id="PackageReferenceVersionNotRecommended">
-        <source>NETSDK1071: A PackageReference to '{0}' specified a Version of `{1}`. Specifying the version of this package is not recommended. For more information, see https://aka.ms/sdkimplicitrefs</source>
-        <target state="translated">NETSDK1071: '{0}' 的 PackageReference 指定了 `{1}` 版本。不建議指定這個套件版本。如需詳細資訊，請參閱 https://aka.ms/sdkimplicitrefs</target>
-        <note />
-      </trans-unit>
-      <trans-unit id="UnrecognizedPreprocessorToken">
-        <source>NETSDK1009: Unrecognized preprocessor token '{0}' in '{1}'.</source>
-        <target state="translated">NETSDK1009: '{1}' 中的前置處理器語彙基元 '{0}' 無法辨識。</target>
-        <note>{StrBegin="NETSDK1009: "}</note>
+      <trans-unit id="CannotHaveRuntimeIdentifierPlatformMismatchPlatformTarget">
+        <source>NETSDK1032: The RuntimeIdentifier platform '{0}' and the PlatformTarget '{1}' must be compatible.</source>
+        <target state="translated">NETSDK1032: RuntimeIdentifier 平台 '{0}' 必須與 PlatformTarget '{1}' 相容。</target>
+        <note>{StrBegin="NETSDK1032: "}</note>
+      </trans-unit>
+      <trans-unit id="CannotHaveSelfContainedWithoutRuntimeIdentifier">
+        <source>NETSDK1031: It is not supported to build or publish a self-contained application without specifying a RuntimeIdentifier.  Please either specify a RuntimeIdentifier or set SelfContained to false.</source>
+        <target state="translated">NETSDK1031: 不支援在未指定 RuntimeIdentifier 的情況下，建置或發行獨立的應用程式。請指定 RuntimeIdentifier，或將 SelfContained 設為 False。</target>
+        <note>{StrBegin="NETSDK1031: "}</note>
+      </trans-unit>
+      <trans-unit id="CannotInferTargetFrameworkIdentifierAndVersion">
+        <source>NETSDK1013: The TargetFramework value '{0}' was not recognized. It may be misspelled. If not, then the TargetFrameworkIdentifier and/or TargetFrameworkVersion properties must be specified explicitly.</source>
+        <target state="translated">NETSDK1013: 無法辨識 TargetFramework 值 '{0}'。拼字可能有誤。若非此情況，即必須明確指定 TargetFrameworkIdentifier 及 (或) TargetFrameworkVersion 屬性。</target>
+        <note>{StrBegin="NETSDK1013: "}</note>
+      </trans-unit>
+      <trans-unit id="CannotUseSelfContainedWithoutAppHost">
+        <source>NETSDK1067: Self-contained applications are required to use the application host. Either set SelfContained to false or set UseAppHost to true.</source>
+        <target state="translated">NETSDK1067: 需要獨立式應用程式，才可使用該應用程式主機。請將 SelfContained 設定為 False，或是將 UseAppHost 設定為 True。</target>
+        <note>{StrBegin="NETSDK1067: "}</note>
+      </trans-unit>
+      <trans-unit id="ChoosingAssemblyVersion">
+        <source>NETSDK1033: Choosing '{0}' because AssemblyVersion '{1}' is greater than '{2}'.</source>
+        <target state="translated">NETSDK1033: 因為 AssemblyVersion '{1}' 大於 '{2}'，所以選擇 '{0}'。</target>
+        <note>{StrBegin="NETSDK1033: "}</note>
+      </trans-unit>
+      <trans-unit id="ChoosingFileVersion">
+        <source>NETSDK1034: Choosing '{0}' because file version '{1}' is greater than '{2}'.</source>
+        <target state="translated">NETSDK1034: 因為檔案版本 '{1}' 大於 '{2}'，所以選擇 '{0}'。</target>
+        <note>{StrBegin="NETSDK1034: "}</note>
+      </trans-unit>
+      <trans-unit id="ChoosingPlatformItem">
+        <source>NETSDK1035: Choosing '{0}' because it is a platform item.</source>
+        <target state="translated">NETSDK1035: 因為其為平台項目，所以選擇 '{0}'。</target>
+        <note>{StrBegin="NETSDK1035: "}</note>
+      </trans-unit>
+      <trans-unit id="ChoosingPreferredPackage">
+        <source>NETSDK1036: Choosing '{0}' because it comes from a package that is preferred.</source>
+        <target state="translated">NETSDK1036: 因為其來自於偏好的套件，所以選擇 '{0}'。</target>
+        <note>{StrBegin="NETSDK1036: "}</note>
+      </trans-unit>
+      <trans-unit id="ConflictCouldNotDetermineWinner">
+        <source>NETSDK1037: Could not determine winner due to equal file and assembly versions.</source>
+        <target state="translated">NETSDK1037: 因為檔案和組件版本相同，所以無法判斷勝出者。</target>
+        <note>{StrBegin="NETSDK1037: "}</note>
+      </trans-unit>
+      <trans-unit id="ContentItemDoesNotProvideOutputPath">
+        <source>NETSDK1014: Content item for '{0}' sets '{1}', but does not provide  '{2}' or '{3}'.</source>
+        <target state="translated">NETSDK1014: '{0}' 的內容項目設定了 '{1}'，但未提供 '{2}' 或 '{3}'。</target>
+        <note>{StrBegin="NETSDK1014: "}</note>
       </trans-unit>
       <trans-unit id="ContentPreproccessorParameterRequired">
         <source>NETSDK1010: The '{0}' task must be given a value for parameter '{1}' in order to consume preprocessed content.</source>
         <target state="translated">NETSDK1010: 必須為 '{0}' 工作指定參數 '{1}' 的值，才可取用前置處理過的內容。</target>
         <note>{StrBegin="NETSDK1010: "}</note>
       </trans-unit>
-      <trans-unit id="ProjectAssetsConsumedWithoutMSBuildProjectPath">
-        <source>NETSDK1011: Assets are consumed from project '{0}', but no corresponding MSBuild project path was  found in '{1}'.</source>
-        <target state="translated">NETSDK1011: 已從專案 '{0}' 取用資產，但在 '{1}' 中找不到相對應的 MSBuild 專案路徑。</target>
-        <note>{StrBegin="NETSDK1011: "}</note>
-=======
-      <trans-unit id="CannotHaveRuntimeIdentifierPlatformMismatchPlatformTarget">
-        <source>NETSDK1032: The RuntimeIdentifier platform '{0}' and the PlatformTarget '{1}' must be compatible.</source>
-        <target state="translated">NETSDK1032: RuntimeIdentifier 平台 '{0}' 必須與 PlatformTarget '{1}' 相容。</target>
-        <note>{StrBegin="NETSDK1032: "}</note>
->>>>>>> 2932098d
-      </trans-unit>
-      <trans-unit id="CannotHaveSelfContainedWithoutRuntimeIdentifier">
-        <source>NETSDK1031: It is not supported to build or publish a self-contained application without specifying a RuntimeIdentifier.  Please either specify a RuntimeIdentifier or set SelfContained to false.</source>
-        <target state="translated">NETSDK1031: 不支援在未指定 RuntimeIdentifier 的情況下，建置或發行獨立的應用程式。請指定 RuntimeIdentifier，或將 SelfContained 設為 False。</target>
-        <note>{StrBegin="NETSDK1031: "}</note>
-      </trans-unit>
-      <trans-unit id="CannotInferTargetFrameworkIdentifierAndVersion">
-        <source>NETSDK1013: The TargetFramework value '{0}' was not recognized. It may be misspelled. If not, then the TargetFrameworkIdentifier and/or TargetFrameworkVersion properties must be specified explicitly.</source>
-        <target state="translated">NETSDK1013: 無法辨識 TargetFramework 值 '{0}'。拼字可能有誤。若非此情況，即必須明確指定 TargetFrameworkIdentifier 及 (或) TargetFrameworkVersion 屬性。</target>
-        <note>{StrBegin="NETSDK1013: "}</note>
-      </trans-unit>
-      <trans-unit id="CannotUseSelfContainedWithoutAppHost">
-        <source>NETSDK1067: Self-contained applications are required to use the application host. Either set SelfContained to false or set UseAppHost to true.</source>
-        <target state="translated">NETSDK1067: 需要獨立式應用程式，才可使用該應用程式主機。請將 SelfContained 設定為 False，或是將 UseAppHost 設定為 True。</target>
-        <note>{StrBegin="NETSDK1067: "}</note>
-      </trans-unit>
-      <trans-unit id="ChoosingAssemblyVersion">
-        <source>NETSDK1033: Choosing '{0}' because AssemblyVersion '{1}' is greater than '{2}'.</source>
-        <target state="translated">NETSDK1033: 因為 AssemblyVersion '{1}' 大於 '{2}'，所以選擇 '{0}'。</target>
-        <note>{StrBegin="NETSDK1033: "}</note>
-      </trans-unit>
-      <trans-unit id="ChoosingFileVersion">
-        <source>NETSDK1034: Choosing '{0}' because file version '{1}' is greater than '{2}'.</source>
-        <target state="translated">NETSDK1034: 因為檔案版本 '{1}' 大於 '{2}'，所以選擇 '{0}'。</target>
-        <note>{StrBegin="NETSDK1034: "}</note>
-      </trans-unit>
-      <trans-unit id="ChoosingPlatformItem">
-        <source>NETSDK1035: Choosing '{0}' because it is a platform item.</source>
-        <target state="translated">NETSDK1035: 因為其為平台項目，所以選擇 '{0}'。</target>
-        <note>{StrBegin="NETSDK1035: "}</note>
-      </trans-unit>
-      <trans-unit id="ChoosingPreferredPackage">
-        <source>NETSDK1036: Choosing '{0}' because it comes from a package that is preferred.</source>
-        <target state="translated">NETSDK1036: 因為其來自於偏好的套件，所以選擇 '{0}'。</target>
-        <note>{StrBegin="NETSDK1036: "}</note>
-      </trans-unit>
-      <trans-unit id="ConflictCouldNotDetermineWinner">
-        <source>NETSDK1037: Could not determine winner due to equal file and assembly versions.</source>
-        <target state="translated">NETSDK1037: 因為檔案和組件版本相同，所以無法判斷勝出者。</target>
-        <note>{StrBegin="NETSDK1037: "}</note>
-      </trans-unit>
-      <trans-unit id="ContentItemDoesNotProvideOutputPath">
-        <source>NETSDK1014: Content item for '{0}' sets '{1}', but does not provide  '{2}' or '{3}'.</source>
-        <target state="translated">NETSDK1014: '{0}' 的內容項目設定了 '{1}'，但未提供 '{2}' 或 '{3}'。</target>
-        <note>{StrBegin="NETSDK1014: "}</note>
-      </trans-unit>
-      <trans-unit id="ContentPreproccessorParameterRequired">
-        <source>NETSDK1010: The '{0}' task must be given a value for parameter '{1}' in order to consume preprocessed content.</source>
-        <target state="translated">NETSDK1010: 必須為 '{0}' 工作指定參數 '{1}' 的值，才可取用前置處理過的內容。</target>
-        <note>{StrBegin="NETSDK1010: "}</note>
-      </trans-unit>
       <trans-unit id="CouldNotDetermineWinner_DoesntExist">
         <source>NETSDK1038: Could not determine winner because '{0}' does not exist.</source>
         <target state="translated">NETSDK1038: 因為 '{0}' 不存在，所以無法判斷勝出者。</target>
@@ -269,12 +242,6 @@
         <target state="new">NETSDK1086: A FrameworkReference for '{0}' was included in the project. This is implicitly referenced by the .NET SDK and you do not typically need to reference it from your project. For more information, see {1}</target>
         <note>{StrBegin="NETSDK1086: "}</note>
       </trans-unit>
-<<<<<<< HEAD
-      <trans-unit id="UsingPreviewSdkWarning">
-        <source>NETSDK1057: You are using a preview version of .NET Core. See: https://aka.ms/dotnet-core-preview</source>
-        <target state="translated">NETSDK1057: 您使用的是 .NET Core 預覽版。請參閱: https://aka.ms/dotnet-core-preview</target>
-        <note>{StrBegin="NETSDK1057: "}</note>
-=======
       <trans-unit id="GetDependsOnNETStandardFailedWithException">
         <source>NETSDK1049: Resolved file has a bad image, no metadata, or is otherwise inaccessible. {0} {1}</source>
         <target state="translated">NETSDK1049: 解析的檔案含有毀損的映像、沒有中繼資料，或有其他無法存取的情況。{0} {1}</target>
@@ -294,7 +261,6 @@
         <source>NETSDK1003: Invalid framework name: '{0}'.</source>
         <target state="translated">NETSDK1003: 架構名稱 '{0}' 無效。</target>
         <note>{StrBegin="NETSDK1003: "}</note>
->>>>>>> 2932098d
       </trans-unit>
       <trans-unit id="InvalidItemSpecToUse">
         <source>NETSDK1058: Invalid value for ItemSpecToUse parameter: '{0}'.  This property must be blank or set to 'Left' or 'Right'</source>
