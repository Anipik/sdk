--- conflicted
+++ resolved
@@ -1,18 +1,14 @@
-﻿// Copyright (c) .NET Foundation and contributors. All rights reserved.
+// Copyright (c) .NET Foundation and contributors. All rights reserved.
 // Licensed under the MIT license. See LICENSE file in the project root for full license information.
 
 using System;
 using System.Linq;
 using System.Text;
-<<<<<<< HEAD
 using Microsoft.DotNet.Cli.CommandLine;
-=======
->>>>>>> 1ff379a3
 using Microsoft.DotNet.Cli.Utils;
 using Microsoft.DotNet.Configurer;
 using Microsoft.DotNet.PlatformAbstractions;
 using Microsoft.DotNet.Tools.Help;
-<<<<<<< HEAD
 using Microsoft.DotNet.Tools.List;
 using Microsoft.DotNet.Tools.Migrate;
 using Microsoft.DotNet.Tools.MSBuild;
@@ -27,8 +23,6 @@
 using Microsoft.DotNet.Tools.Test;
 using Microsoft.DotNet.Tools.VSTest;
 using Microsoft.DotNet.Tools.Cache;
-=======
->>>>>>> 1ff379a3
 using NuGet.Frameworks;
 using Command = Microsoft.DotNet.Cli.Utils.Command;
 
@@ -36,8 +30,6 @@
 {
     public class Program
     {
-<<<<<<< HEAD
-
         private static Dictionary<string, Func<string[], int>> s_builtIns = new Dictionary<string, Func<string[], int>>
         {
             ["add"] = AddCommand.Run,
@@ -62,9 +54,6 @@
             ["parse"] = ParseCommand.Run
         };
 
-
-=======
->>>>>>> 1ff379a3
         public static int Main(string[] args)
         {
             DebugHelper.HandleDebugSwitch(ref args);
