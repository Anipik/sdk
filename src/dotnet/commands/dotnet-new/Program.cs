﻿// Copyright (c) .NET Foundation and contributors. All rights reserved.
// Licensed under the MIT license. See LICENSE file in the project root for full license information.

using System;
using System.Collections.Generic;
using System.IO;
using System.IO.Compression;
using System.Linq;
using System.Reflection;
using Microsoft.DotNet.Cli.CommandLine;
using Microsoft.DotNet.Cli.Utils;
using Microsoft.DotNet.PlatformAbstractions;

namespace Microsoft.DotNet.Tools.New
{
    public class NewCommand
    {
        private static string GetFileNameFromResourceName(string s)
        {
            // A.B.C.D.filename.extension
            string[] parts = s.Split(new char[] { '.' }, StringSplitOptions.RemoveEmptyEntries);
            if (parts.Length < 2)
            {
                return null;
            }

            // filename.extension
            return parts[parts.Length - 2] + "." + parts[parts.Length - 1];
        }

        public int CreateEmptyProject(string languageName, string templateDir)
        {
            // Check if project.json exists in the folder
            if (File.Exists(Path.Combine(Directory.GetCurrentDirectory(), "project.json")))
            {
                Reporter.Error.WriteLine($"Creating new {languageName} project failed, project already exists.");
                return 1;
            }

            var thisAssembly = typeof(NewCommand).GetTypeInfo().Assembly;
            var resources = from resourceName in thisAssembly.GetManifestResourceNames()
                            where resourceName.Contains(templateDir)
                            select resourceName;

            var resourceNameToFileName = new Dictionary<string, string>();
            bool hasFilesToOverride = false;
            foreach (string resourceName in resources)
            {
                string fileName = GetFileNameFromResourceName(resourceName);

                using (var resource = thisAssembly.GetManifestResourceStream(resourceName))
                {
                    var archive = new ZipArchive(resource);

                    try
                    {
                        // Check if other files from the template exists already, before extraction
                        IEnumerable<string> fileNames = archive.Entries.Select(e => e.FullName);
                        foreach (var entry in fileNames)
                        {
                            if (File.Exists(Path.Combine(Directory.GetCurrentDirectory(), entry)))
                            {
                                Reporter.Error.WriteLine($"Creating new {languageName} project failed, directory already contains {entry}");
                                return 1;
                            }
                        }

                        string projectDirectory = Directory.GetCurrentDirectory();

                        archive.ExtractToDirectory(projectDirectory);

                        ReplaceProjectJsonTemplateValues(projectDirectory);
                        ReplaceFileTemplateNames(projectDirectory);
                    }
                    catch (IOException ex)
                    {
                        Reporter.Error.WriteLine(ex.Message);
                        hasFilesToOverride = true;
                    }
                }
            }

            if (hasFilesToOverride)
            {
                Reporter.Error.WriteLine($"Creating new {languageName} project failed.");
                return 1;
            }

            Reporter.Output.WriteLine($"Created new {languageName} project in {Directory.GetCurrentDirectory()}.");

            return 0;
        }

        private static void ReplaceProjectJsonTemplateValues(string projectDirectory)
        {
            string projectJsonFile = Path.Combine(projectDirectory, "project.json");

            File.Move(
                Path.Combine(projectDirectory, "project.json.template"),
                projectJsonFile);
        }

        private static void ReplaceFileTemplateNames(string projectDirectory)
        {
            string projectName = new DirectoryInfo(projectDirectory).Name;
            foreach (string file in Directory.GetFiles(projectDirectory, "*", SearchOption.AllDirectories))
            {
                if (Path.GetFileNameWithoutExtension(file) == "$projectName$")
                {
                    string extension = Path.GetExtension(file);

                    File.Move(
                        file,
                        Path.Combine(Path.GetDirectoryName(file), $"{projectName}{extension}"));
                }
            }
        }

        public static int Run(string[] args)
        {
            DebugHelper.HandleDebugSwitch(ref args);

            var app = new CommandLineApplication();
            app.Name = "dotnet new";
            app.FullName = ".NET Initializer";
            app.Description = "Initializes empty project for .NET Platform";
            app.HelpOption("-h|--help");

<<<<<<< HEAD
            var csharp = new { Name = "C#", Alias = new[] { "c#", "cs", "csharp" }, TemplatePrefix = "CSharp", Templates = new[] { "Console", "Web", "Lib", "xunittest", "nunittest" } };
=======
            var csharp = new { Name = "C#", Alias = new[] { "c#", "cs", "csharp" }, TemplatePrefix = "CSharp", Templates = new[] { "Console", "Web", "Lib", "xunittest", "MSBuild" } };
>>>>>>> 51ea2e60
            var fsharp = new { Name = "F#", Alias = new[] { "f#", "fs", "fsharp" }, TemplatePrefix = "FSharp", Templates = new[] { "Console", "Lib" } };

            var languages = new[] { csharp, fsharp };

            string langValuesString = string.Join(", ", languages.Select(l => l.Name));
            var typeValues = 
                from l in languages
                let values = string.Join(", ", l.Templates)
                select $"Valid values for {l.Name}: {values}.";
            string typeValuesString = string.Join(" ", typeValues);

            var lang = app.Option("-l|--lang <LANGUAGE>", $"Language of project    Valid values: {langValuesString}.", CommandOptionType.SingleValue);
            var type = app.Option("-t|--type <TYPE>", $"Type of project        {typeValuesString}", CommandOptionType.SingleValue);

            var dotnetNew = new NewCommand();
            app.OnExecute(() =>
            {
                string languageValue = lang.Value() ?? csharp.Name;

                var language = new[] { csharp, fsharp }
                    .FirstOrDefault(l => l.Alias.Contains(languageValue, StringComparer.OrdinalIgnoreCase));

                if (language == null)
                {
                    Reporter.Error.WriteLine($"Unrecognized language: {languageValue}".Red());
                    return -1;
                }

                string typeValue = type.Value() ?? language.Templates.First();

                string templateName = language.Templates.FirstOrDefault(t => StringComparer.OrdinalIgnoreCase.Equals(typeValue, t));
                if (templateName == null)
                {
                    Reporter.Error.WriteLine($"Unrecognized type: {typeValue}".Red());
                    Reporter.Error.WriteLine($"Available types for {language.Name} :".Red());
                    foreach (var t in language.Templates)
                    {
                        Reporter.Error.WriteLine($"- {t}".Red());
                    }
                    return -1;
                }

                string templateDir = $"{language.TemplatePrefix}_{templateName}";

                return dotnetNew.CreateEmptyProject(language.Name, templateDir);
            });

            try
            {
                return app.Execute(args);
            }
            catch (Exception ex)
            {
#if DEBUG
                Reporter.Error.WriteLine(ex.ToString());
#else
                Reporter.Error.WriteLine(ex.Message);
#endif
                return 1;
            }
        }
    }
}<|MERGE_RESOLUTION|>--- conflicted
+++ resolved
@@ -126,11 +126,7 @@
             app.Description = "Initializes empty project for .NET Platform";
             app.HelpOption("-h|--help");
 
-<<<<<<< HEAD
-            var csharp = new { Name = "C#", Alias = new[] { "c#", "cs", "csharp" }, TemplatePrefix = "CSharp", Templates = new[] { "Console", "Web", "Lib", "xunittest", "nunittest" } };
-=======
-            var csharp = new { Name = "C#", Alias = new[] { "c#", "cs", "csharp" }, TemplatePrefix = "CSharp", Templates = new[] { "Console", "Web", "Lib", "xunittest", "MSBuild" } };
->>>>>>> 51ea2e60
+            var csharp = new { Name = "C#", Alias = new[] { "c#", "cs", "csharp" }, TemplatePrefix = "CSharp", Templates = new[] { "Console", "Web", "Lib", "xunittest", "nunittest", "MSBuild" } };
             var fsharp = new { Name = "F#", Alias = new[] { "f#", "fs", "fsharp" }, TemplatePrefix = "FSharp", Templates = new[] { "Console", "Lib" } };
 
             var languages = new[] { csharp, fsharp };
