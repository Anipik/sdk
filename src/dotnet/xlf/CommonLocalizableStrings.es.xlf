﻿<?xml version="1.0" encoding="utf-8"?>
<xliff xmlns="urn:oasis:names:tc:xliff:document:1.2" xmlns:xsi="http://www.w3.org/2001/XMLSchema-instance" version="1.2" xsi:schemaLocation="urn:oasis:names:tc:xliff:document:1.2 xliff-core-1.2-transitional.xsd">
  <file datatype="xml" source-language="en" target-language="es" original="../CommonLocalizableStrings.resx">
    <body>
      <trans-unit id="CouldNotFindAnyProjectInDirectory">
        <source>Could not find any project in `{0}`.</source>
        <target state="translated">No se encuentra ningún proyecto en "{0}".</target>
        <note />
      </trans-unit>
      <trans-unit id="MoreThanOneProjectInDirectory">
        <source>Found more than one project in `{0}`. Please specify which one to use.</source>
        <target state="translated">Se han encontrado varios proyectos en "{0}". Especifique el que debe usarse.</target>
        <note />
      </trans-unit>
      <trans-unit id="ProjectAlreadyHasAreference">
        <source>Project already has a reference to `{0}`.</source>
        <target state="translated">El proyecto ya tiene una referencia a "{0}".</target>
        <note />
      </trans-unit>
      <trans-unit id="ProjectReferenceCouldNotBeFound">
        <source>Project reference `{0}` could not be found.</source>
        <target state="translated">No se encuentra la referencia de proyecto "{0}".</target>
        <note />
      </trans-unit>
      <trans-unit id="ProjectReferenceRemoved">
        <source>Project reference `{0}` removed.</source>
        <target state="translated">La referencia de proyecto "{0}" se ha quitado.</target>
        <note />
      </trans-unit>
      <trans-unit id="Project">
        <source>Project</source>
        <target state="translated">Proyecto</target>
        <note />
      </trans-unit>
      <trans-unit id="ProjectFile">
        <source>Project file</source>
        <target state="translated">Archivo del proyecto</target>
        <note />
      </trans-unit>
      <trans-unit id="Reference">
        <source>Reference</source>
        <target state="translated">Referencia</target>
        <note />
      </trans-unit>
      <trans-unit id="ProjectReference">
        <source>Project reference</source>
        <target state="translated">Referencia de proyecto</target>
        <note />
      </trans-unit>
      <trans-unit id="PackageReference">
        <source>Package reference</source>
        <target state="translated">Referencia de paquete</target>
        <note />
      </trans-unit>
      <trans-unit id="P2P">
        <source>Project to Project</source>
        <target state="translated">Proyecto a proyecto</target>
        <note />
      </trans-unit>
      <trans-unit id="P2PReference">
        <source>Project to Project reference</source>
        <target state="translated">Referencia de proyecto a proyecto</target>
        <note />
      </trans-unit>
      <trans-unit id="Package">
        <source>Package</source>
        <target state="translated">Paquete</target>
        <note />
      </trans-unit>
      <trans-unit id="Solution">
        <source>Solution</source>
        <target state="translated">Solución</target>
        <note />
      </trans-unit>
      <trans-unit id="SolutionFile">
        <source>Solution file</source>
        <target state="translated">Archivo de la solución</target>
        <note />
      </trans-unit>
      <trans-unit id="Executable">
        <source>Executable</source>
        <target state="translated">Archivo ejecutable</target>
        <note />
      </trans-unit>
      <trans-unit id="Library">
        <source>Library</source>
        <target state="translated">Biblioteca</target>
        <note />
      </trans-unit>
      <trans-unit id="Program">
        <source>Program</source>
        <target state="translated">Programa</target>
        <note />
      </trans-unit>
      <trans-unit id="Application">
        <source>Application</source>
        <target state="translated">Aplicación</target>
        <note />
      </trans-unit>
      <trans-unit id="ReferenceAddedToTheProject">
        <source>Reference `{0}` added to the project.</source>
        <target state="translated">Se ha agregado la referencia "{0}" al proyecto.</target>
        <note />
      </trans-unit>
      <trans-unit id="Add">
        <source>Add</source>
        <target state="translated">Agregar</target>
        <note />
      </trans-unit>
      <trans-unit id="Remove">
        <source>Remove</source>
        <target state="translated">Quitar</target>
        <note />
      </trans-unit>
      <trans-unit id="Delete">
        <source>Delete</source>
        <target state="translated">Eliminar</target>
        <note />
      </trans-unit>
      <trans-unit id="Update">
        <source>Update</source>
        <target state="translated">Actualizar</target>
        <note />
      </trans-unit>
      <trans-unit id="New">
        <source>New</source>
        <target state="translated">Nuevo</target>
        <note />
      </trans-unit>
      <trans-unit id="List">
        <source>List</source>
        <target state="translated">Enumerar</target>
        <note />
      </trans-unit>
      <trans-unit id="Load">
        <source>Load</source>
        <target state="translated">Cargar</target>
        <note />
      </trans-unit>
      <trans-unit id="Save">
        <source>Save</source>
        <target state="translated">Guardar</target>
        <note />
      </trans-unit>
      <trans-unit id="Find">
        <source>Find</source>
        <target state="translated">Buscar</target>
        <note />
      </trans-unit>
      <trans-unit id="Error">
        <source>Error</source>
        <target state="translated">Error</target>
        <note />
      </trans-unit>
      <trans-unit id="Warning">
        <source>Warning</source>
        <target state="translated">Advertencia</target>
        <note />
      </trans-unit>
      <trans-unit id="File">
        <source>File</source>
        <target state="translated">Archivo</target>
        <note />
      </trans-unit>
      <trans-unit id="Directory">
        <source>Directory</source>
        <target state="translated">Directorio</target>
        <note />
      </trans-unit>
      <trans-unit id="Type">
        <source>Type</source>
        <target state="translated">Tipo</target>
        <note />
      </trans-unit>
      <trans-unit id="Value">
        <source>Value</source>
        <target state="translated">Valor</target>
        <note />
      </trans-unit>
      <trans-unit id="Group">
        <source>Group</source>
        <target state="translated">Agrupar</target>
        <note />
      </trans-unit>
      <trans-unit id="XAddedToY">
        <source>{0} added to {1}.</source>
        <target state="translated">Se ha agregado {0} a {1}.</target>
        <note />
      </trans-unit>
      <trans-unit id="XRemovedFromY">
        <source>{0} removed from {1}.</source>
        <target state="translated">Se ha quitado {0} de {1}.</target>
        <note />
      </trans-unit>
      <trans-unit id="XDeletedFromY">
        <source>{0} deleted from {1}.</source>
        <target state="translated">Se ha eliminado {0} de {1}.</target>
        <note />
      </trans-unit>
      <trans-unit id="XSuccessfullyUpdated">
        <source>{0} successfully updated.</source>
        <target state="translated">{0} se ha actualizado correctamente.</target>
        <note />
      </trans-unit>
      <trans-unit id="XIsInvalid">
        <source>{0} is invalid.</source>
        <target state="translated">{0} no es válido.</target>
        <note />
      </trans-unit>
      <trans-unit id="XYFoundButInvalid">
        <source>{0} `{1}` found but is invalid.</source>
        <target state="translated">Se ha encontrado el {0} "{1}", pero no es válido.</target>
        <note />
      </trans-unit>
      <trans-unit id="XFoundButInvalid">
        <source>`{0}` found but is invalid.</source>
        <target state="translated">Se ha encontrado "{0}", pero no es válido.</target>
        <note />
      </trans-unit>
      <trans-unit id="OperationInvalid">
        <source>Operation is invalid.</source>
        <target state="translated">La operación no es válida.</target>
        <note />
      </trans-unit>
      <trans-unit id="OperationXInvalid">
        <source>Operation {0} is invalid.</source>
        <target state="translated">La operación {0} no es válida.</target>
        <note />
      </trans-unit>
      <trans-unit id="XNotFound">
        <source>{0} not found.</source>
        <target state="translated">No se encuentra {0}.</target>
        <note />
      </trans-unit>
      <trans-unit id="XOrYNotFound">
        <source>{0} or {1} not found.</source>
        <target state="translated">No se encuentran {0} ni {1}.</target>
        <note />
      </trans-unit>
      <trans-unit id="XOrYNotFoundInZ">
        <source>{0} or {1} not found in `{2}`.</source>
        <target state="translated">No se encuentran {0} ni {1} en "{2}".</target>
        <note />
      </trans-unit>
      <trans-unit id="FileNotFound">
        <source>File `{0}` not found.</source>
        <target state="translated">No se encuentra el archivo "{0}".</target>
        <note />
      </trans-unit>
      <trans-unit id="XDoesNotExist">
        <source>{0} does not exist.</source>
        <target state="translated">{0} no existe.</target>
        <note />
      </trans-unit>
      <trans-unit id="XYDoesNotExist">
        <source>{0} `{1}` does not exist.</source>
        <target state="translated">El {0} `{1}` no existe.</target>
        <note />
      </trans-unit>
      <trans-unit id="MoreThanOneXFound">
        <source>More than one {0} found.</source>
        <target state="translated">Se han encontrado varios {0}.</target>
        <note />
      </trans-unit>
      <trans-unit id="XAlreadyContainsY">
        <source>{0} already contains {1}.</source>
        <target state="translated">{0} ya contiene {1}.</target>
        <note />
      </trans-unit>
      <trans-unit id="XAlreadyContainsYZ">
        <source>{0} already contains {1} `{2}`.</source>
        <target state="translated">{0} ya contiene un {1} "{2}".</target>
        <note />
      </trans-unit>
      <trans-unit id="XAlreadyHasY">
        <source>{0} already has {1}.</source>
        <target state="translated">{0} ya tiene {1}.</target>
        <note />
      </trans-unit>
      <trans-unit id="XAlreadyHasYZ">
        <source>{0} already has {1} `{2}`.</source>
        <target state="translated">{0} ya tiene el {1} "{2}".</target>
        <note />
      </trans-unit>
      <trans-unit id="XWasNotExpected">
        <source>{0} was not expected.</source>
        <target state="translated">No se esperaba {0}.</target>
        <note />
      </trans-unit>
      <trans-unit id="XNotProvided">
        <source>{0} not provided.</source>
        <target state="translated">No se ha proporcionado {0}.</target>
        <note />
      </trans-unit>
      <trans-unit id="SpecifyAtLeastOne">
        <source>Please specify at least one {0}.</source>
        <target state="translated">Especifique al menos un {0}.</target>
        <note />
      </trans-unit>
      <trans-unit id="CouldNotConnectWithTheServer">
        <source>Could not connect with the server.</source>
        <target state="translated">No se puede conectar al servidor.</target>
        <note />
      </trans-unit>
      <trans-unit id="RequiredArgumentIsInvalid">
        <source>Required argument {0} is invalid.</source>
        <target state="translated">El argumento necesario {0} no es válido.</target>
        <note />
      </trans-unit>
      <trans-unit id="OptionIsInvalid">
        <source>Option {0} is invalid.</source>
        <target state="translated">La opción {0} no es válida.</target>
        <note />
      </trans-unit>
      <trans-unit id="ArgumentIsInvalid">
        <source>Argument {0} is invalid.</source>
        <target state="translated">El argumento {0} no es válido.</target>
        <note />
      </trans-unit>
      <trans-unit id="RequiredArgumentNotPassed">
        <source>Required argument {0} was not provided.</source>
        <target state="translated">No se ha proporcionado el argumento necesario {0}.</target>
        <note />
      </trans-unit>
      <trans-unit id="CouldNotFindProjectOrDirectory">
        <source>Could not find project or directory `{0}`.</source>
        <target state="translated">No se encuentra el proyecto o directorio "{0}".</target>
        <note />
      </trans-unit>
      <trans-unit id="FoundInvalidProject">
        <source>Found a project `{0}` but it is invalid.</source>
        <target state="translated">Se ha encontrado el proyecto "{0}", pero no es válido.</target>
        <note />
      </trans-unit>
      <trans-unit id="InvalidProject">
        <source>Invalid project `{0}`.</source>
        <target state="translated">El proyecto "{0}" no es válido.</target>
        <note />
      </trans-unit>
      <trans-unit id="CouldNotFindSolutionIn">
        <source>Specified solution file {0} does not exist, or there is no solution file in the directory.</source>
        <target state="translated">El archivo de solución {0} especificado no existe, o bien no hay ningún archivo de solución en el directorio.</target>
        <note />
      </trans-unit>
      <trans-unit id="CouldNotFindSolutionOrDirectory">
        <source>Could not find solution or directory `{0}`.</source>
        <target state="translated">No se encuentra la solución o el directorio "{0}".</target>
        <note />
      </trans-unit>
      <trans-unit id="SolutionDoesNotExist">
        <source>Specified solution file {0} does not exist, or there is no solution file in the directory.</source>
        <target state="translated">El archivo de solución {0} especificado no existe, o bien no hay ningún archivo de solución en el directorio.</target>
        <note />
      </trans-unit>
      <trans-unit id="ReferenceIsInvalid">
        <source>Reference `{0}` is invalid.</source>
        <target state="translated">La referencia "{0}" no es válida.</target>
        <note />
      </trans-unit>
      <trans-unit id="SpecifyAtLeastOneReferenceToAdd">
        <source>You must specify at least one reference to add.</source>
        <target state="translated">Debe especificar al menos una referencia para agregarla.</target>
        <note />
      </trans-unit>
      <trans-unit id="PackageReferenceDoesNotExist">
        <source>Package reference `{0}` does not exist.</source>
        <target state="translated">La referencia de paquete "{0}" no existe.</target>
        <note />
      </trans-unit>
      <trans-unit id="PackageReferenceIsInvalid">
        <source>Package reference `{0}` is invalid.</source>
        <target state="translated">La referencia de paquete "{0}" no es válida.</target>
        <note />
      </trans-unit>
      <trans-unit id="SpecifyAtLeastOnePackageReferenceToAdd">
        <source>You must specify at least one package to add.</source>
        <target state="translated">Debe especificar al menos un paquete para agregarlo.</target>
        <note />
      </trans-unit>
      <trans-unit id="PackageReferenceAddedToTheProject">
        <source>Package reference `{0}` added to the project.</source>
        <target state="translated">Se ha agregado la referencia de paquete "{0}" al proyecto.</target>
        <note />
      </trans-unit>
      <trans-unit id="ProjectAlreadyHasAPackageReference">
        <source>Project {0} already has a reference `{1}`.</source>
        <target state="translated">El proyecto {0} ya tiene una referencia "{1}".</target>
        <note />
      </trans-unit>
      <trans-unit id="PleaseSpecifyVersion">
        <source>Please specify a version of the package.</source>
        <target state="translated">Especifique una versión del paquete.</target>
        <note />
      </trans-unit>
      <trans-unit id="ProjectDoesNotExist">
        <source>Project `{0}` does not exist.</source>
        <target state="translated">El proyecto "{0}" no existe.</target>
        <note />
      </trans-unit>
      <trans-unit id="ProjectIsInvalid">
        <source>Project `{0}` is invalid.</source>
        <target state="translated">El proyecto "{0}" no es válido.</target>
        <note />
      </trans-unit>
      <trans-unit id="SpecifyAtLeastOneProjectToAdd">
        <source>You must specify at least one project to add.</source>
        <target state="translated">Debe especificar al menos un proyecto para agregarlo.</target>
        <note />
      </trans-unit>
      <trans-unit id="ProjectAddedToTheSolution">
        <source>Project `{0}` added to the solution.</source>
        <target state="translated">Se ha agregado el proyecto "{0}" a la solución.</target>
        <note />
      </trans-unit>
      <trans-unit id="ReferenceNotFoundInTheProject">
        <source>Specified reference {0} does not exist in project {1}.</source>
        <target state="translated">La referencia {0} especificada no existe en el proyecto {1}.</target>
        <note />
      </trans-unit>
      <trans-unit id="ReferenceRemoved">
        <source>Reference `{0}` deleted from the project.</source>
        <target state="translated">Se ha eliminado la referencia "{0}" del proyecto.</target>
        <note />
      </trans-unit>
      <trans-unit id="SpecifyAtLeastOneReferenceToRemove">
        <source>You must specify at least one reference to remove.</source>
        <target state="translated">Debe especificar al menos una referencia para quitarla.</target>
        <note />
      </trans-unit>
      <trans-unit id="ReferenceDeleted">
        <source>Reference `{0}` deleted.</source>
        <target state="translated">Se ha eliminado la referencia “{0}”.</target>
        <note />
      </trans-unit>
      <trans-unit id="PackageReferenceNotFoundInTheProject">
        <source>Package reference `{0}` could not be found in the project.</source>
        <target state="translated">No se encuentra la referencia de paquete "{0}" en el proyecto.</target>
        <note />
      </trans-unit>
      <trans-unit id="PackageReferenceRemoved">
        <source>Reference `{0}` deleted from the project.</source>
        <target state="translated">Se ha eliminado la referencia "{0}" del proyecto.</target>
        <note />
      </trans-unit>
      <trans-unit id="SpecifyAtLeastOnePackageReferenceToRemove">
        <source>You must specify at least one package reference to remove.</source>
        <target state="translated">Debe especificar al menos una referencia de paquete para quitarla.</target>
        <note />
      </trans-unit>
      <trans-unit id="PackageReferenceDeleted">
        <source>Package reference `{0}` deleted.</source>
        <target state="translated">Se ha eliminado la referencia de paquete "{0}".</target>
        <note />
      </trans-unit>
      <trans-unit id="ProjectNotFoundInTheSolution">
        <source>Project `{0}` could not be found in the solution.</source>
        <target state="translated">No se encuentra el proyecto "{0}" en la solución.</target>
        <note />
      </trans-unit>
      <trans-unit id="ProjectRemoved">
        <source>Project `{0}` removed from solution.</source>
        <target state="translated">Se ha quitado el proyecto "{0}" de la solución.</target>
        <note />
      </trans-unit>
      <trans-unit id="SpecifyAtLeastOneProjectToRemove">
        <source>You must specify at least one project to remove.</source>
        <target state="translated">Debe especificar al menos un proyecto para quitarlo.</target>
        <note />
      </trans-unit>
      <trans-unit id="ProjectDeleted">
        <source>Project `{0}` deleted from solution.</source>
        <target state="translated">Se ha eliminado el proyecto "{0}" de la solución.</target>
        <note />
      </trans-unit>
      <trans-unit id="NoReferencesFound">
        <source>There are no {0} references in project {1}. ;; {0} is the type of the item being requested (project, package, p2p) and {1} is the object operated on (a project file or a solution file). </source>
        <target state="translated">No hay referencias de {0} en el proyecto {1}. ;; {0} es el tipo de elemento solicitado (proyecto, paquete, p2p) y {1} es el objeto utilizado (un archivo de proyecto o de solución). </target>
        <note />
      </trans-unit>
      <trans-unit id="NoProjectsFound">
        <source>No projects found in the solution.</source>
        <target state="translated">No se han encontrado proyectos en la solución.</target>
        <note />
      </trans-unit>
      <trans-unit id="PleaseSpecifyNewVersion">
        <source>Please specify new version of the package.</source>
        <target state="translated">Especifique la nueva versión del paquete.</target>
        <note />
      </trans-unit>
      <trans-unit id="PleaseSpecifyWhichPackageToUpdate">
        <source>Please specify which package to update.</source>
        <target state="translated">Especifique qué paquete debe actualizarse.</target>
        <note />
      </trans-unit>
      <trans-unit id="NothingToUpdate">
        <source>Nothing to update.</source>
        <target state="translated">No hay nada para actualizar.</target>
        <note />
      </trans-unit>
      <trans-unit id="EverythingUpToDate">
        <source>Everything is already up-to-date.</source>
        <target state="translated">Todo está actualizado.</target>
        <note />
      </trans-unit>
      <trans-unit id="PackageVersionUpdatedTo">
        <source>Version of package `{0}` updated to `{1}`.</source>
        <target state="translated">La versión del paquete "{0}" se ha actualizado a "{1}".</target>
        <note />
      </trans-unit>
      <trans-unit id="PackageVersionUpdated">
        <source>Version of package `{0}` updated.</source>
        <target state="translated">Se ha actualizado la versión del paquete "{0}".</target>
        <note />
      </trans-unit>
      <trans-unit id="CouldNotUpdateTheVersion">
        <source>Could not update the version of the package `{0}`.</source>
        <target state="translated">No se puede actualizar la versión del paquete "{0}".</target>
        <note />
      </trans-unit>
      <trans-unit id="TemplateCreatedSuccessfully">
        <source>The template {0} created successfully. Please run "dotnet restore" to get started!</source>
        <target state="translated">La plantilla {0} se ha creado correctamente. Ejecute "dotnet restore" para comenzar.</target>
        <note />
      </trans-unit>
      <trans-unit id="TemplateInstalledSuccesfully">
        <source>The template {0} installed successfully. You can use "dotnet new {0}" to get started with the new template.</source>
        <target state="translated">La plantilla {0} se ha instalado correctamente. Puede usar "dotnet new {0}" para comenzar con la nueva plantilla.</target>
        <note />
      </trans-unit>
      <trans-unit id="TemplateCreateError">
        <source>Template {0} could not be created. Error returned was: {1}.</source>
        <target state="translated">No se puede crear la plantilla {0}. El error devuelto es: {1}.</target>
        <note />
      </trans-unit>
      <trans-unit id="TemplateInstallError">
        <source>Template {0} could not be installed. Error returned was: {1}.</source>
        <target state="translated">No se puede instalar la plantilla {0}. El error devuelto es: {1}.</target>
        <note />
      </trans-unit>
      <trans-unit id="SpecifiedNameExists">
        <source>Specified name {0} already exists. Please specify a different name.</source>
        <target state="translated">El nombre {0} especificado ya existe. Especifique otro nombre.</target>
        <note />
      </trans-unit>
      <trans-unit id="SpecifiedAliasExists">
        <source>Specified alias {0} already exists. Please specify a different alias.</source>
        <target state="translated">El alias {0} especificado ya existe. Especifique otro alias.</target>
        <note />
      </trans-unit>
      <trans-unit id="MandatoryParameterMissing">
        <source>Mandatory parameter {0} missing for template {1}. </source>
        <target state="translated">Falta el parámetro obligatorio {0} para la plantilla {1}. </target>
        <note />
      </trans-unit>
      <trans-unit id="ProjectReferenceOneOrMore">
        <source>Project reference(s)</source>
        <target state="translated">Referencias de proyecto</target>
        <note />
      </trans-unit>
      <trans-unit id="RequiredCommandNotPassed">
        <source>Required command was not provided.</source>
        <target state="translated">No se proporcionó el comando requerido.</target>
        <note />
      </trans-unit>
      <trans-unit id="MoreThanOneSolutionInDirectory">
        <source>Found more than one solution file in {0}. Please specify which one to use.</source>
        <target state="translated">Se encontraron varios archivos de solución en {0}. Especifique el que debe usarse.</target>
        <note />
      </trans-unit>
      <trans-unit id="SolutionAlreadyContainsProject">
        <source>Solution {0} already contains project {1}.</source>
        <target state="translated">La solución {0} ya contiene el proyecto {1}.</target>
        <note />
      </trans-unit>
      <trans-unit id="ArgumentsProjectOrSolutionDescription">
        <source>The project or solution to operation on. If a file is not specified, the current directory is searched.</source>
        <target state="translated">El proyecto o la solución donde realizar la operación. Si no se especifica un archivo, se buscará en el directorio actual.</target>
        <note />
      </trans-unit>
      <trans-unit id="CmdFramework">
        <source>FRAMEWORK</source>
        <target state="translated">PLATAFORMA</target>
        <note />
      </trans-unit>
      <trans-unit id="ProjectNotCompatibleWithFrameworks">
        <source>Project `{0}` cannot be added due to incompatible targeted frameworks between the two projects. Please review the project you are trying to add and verify that is compatible with the following targets:</source>
        <target state="translated">El proyecto "{0}" no se puede agregar debido a que hay plataformas de destino no compatibles entre los dos proyectos. Revise el proyecto que intenta agregar y compruebe que sea compatible con las plataformas siguientes:</target>
        <note />
      </trans-unit>
      <trans-unit id="ProjectDoesNotTargetFramework">
        <source>Project `{0}` does not target framework `{1}`.</source>
        <target state="translated">El proyecto "{0}" no tiene como destino la plataforma "{1}".</target>
        <note />
      </trans-unit>
      <trans-unit id="ProjectCouldNotBeEvaluated">
        <source>Project `{0}` could not be evaluated. Evaluation failed with following error:
{1}.</source>
        <target state="translated">El proyecto "{0}" no se puede evaluar. Se produjo el siguiente error en la evaluación:
{1}</target>
        <note />
      </trans-unit>
      <trans-unit id="UnsupportedProjectType">
        <source>Unsupported project type. Please check with your sdk provider.</source>
        <target state="translated">Tipo de proyecto no admitido. Consulte a su proveedor de SDK.</target>
        <note />
      </trans-unit>
      <trans-unit id="InvalidSolutionFormatString">
        <source>Invalid solution `{0}`. {1}.</source>
        <target state="translated">La solución "{0}" no es válida. {1}</target>
        <note />
      </trans-unit>
      <trans-unit id="ArgumentsProjectDescription">
        <source>The project file to operate on. If a file is not specified, the command will search the current directory for one.</source>
        <target state="translated">Archivo del proyecto sobre el que se va a operar. Si no se especifica un archivo, el comando buscará uno en el directorio actual.</target>
        <note />
      </trans-unit>
      <trans-unit id="ArgumentsSolutionDescription">
        <source>Solution file to operate on. If not specified, the command will search the current directory for one.</source>
        <target state="translated">Archivo de solución sobre el que se va a operar. Si no se especifica, el comando buscará uno en el directorio actual.</target>
        <note />
      </trans-unit>
      <trans-unit id="CmdSlnFile">
        <source>SLN_FILE</source>
        <target state="translated">&lt;SLN_FILE&gt;</target>
        <note />
      </trans-unit>
      <trans-unit id="CmdProjectFile">
        <source>PROJECT</source>
        <target state="translated">PROYECTO</target>
        <note />
      </trans-unit>
      <trans-unit id="InvalidProjectWithExceptionMessage">
        <source>Invalid project `{0}`. {1}.</source>
        <target state="translated">El proyecto "{0}" no es válido. {1}.</target>
        <note />
      </trans-unit>
      <trans-unit id="VerbosityOptionDescription">
        <source>Set the verbosity level of the command. Allowed values are q[uiet], m[inimal], n[ormal], d[etailed], and diag[nostic].</source>
        <target state="translated">Establece el nivel de detalle del comando. Los valores permitidos son q[uiet], m[inimal], n[ormal], d[etailed] y diag[nostic]</target>
        <note />
      </trans-unit>
      <trans-unit id="FrameworkOptionDescription">
        <source>Target framework to publish for. The target framework has to be specified in the project file.</source>
        <target state="translated">Plataforma de destino para la que se publica. La plataforma de destino se debe especificar en el archivo de proyecto.</target>
        <note />
      </trans-unit>
      <trans-unit id="RuntimeOptionDescription">
        <source>Publish the project for a given runtime. This is used when creating self-contained deployment. Default is to publish a framework-dependent app.</source>
        <target state="translated">Publica el proyecto para un entorno en tiempo de ejecución determinado. Se usa cuando se crea una implementación autocontenida. El valor predeterminado es publicar una aplicación dependiente de la plataforma.</target>
        <note />
      </trans-unit>
      <trans-unit id="ConfigurationOptionDescription">
        <source>Configuration to use for building the project.  Default for most projects is  "Debug".</source>
        <target state="translated">Configuración que se usará para crear el proyecto. El valor predeterminado para la mayoría de los proyectos es "Debug".</target>
        <note />
      </trans-unit>
      <trans-unit id="CmdVersionSuffixDescription">
        <source>Defines the value for the $(VersionSuffix) property in the project.</source>
        <target state="translated">Define el valor para la propiedad $(VersionSuffix) del proyecto.</target>
        <note />
      </trans-unit>
      <trans-unit id="ShowHelpDescription">
        <source>Show help information.</source>
        <target state="translated">Muestra información de ayuda.</target>
        <note />
      </trans-unit>
      <trans-unit id="NoRestoreDescription">
        <source>Does not do an implicit restore when executing the command.</source>
        <target state="translated">No realiza una restauración implícita al ejecutar el comando.</target>
        <note />
      </trans-unit>
      <trans-unit id="ProjectRemovedFromTheSolution">
        <source>Project `{0}` removed from the solution.</source>
        <target state="translated">Se ha quitado el proyecto "{0}" de la solución.</target>
        <note />
      </trans-unit>
<<<<<<< HEAD
      <trans-unit id="CannotBeNullOrWhitespace">
        <source>Cannot be null or whitespace.</source>
        <target state="translated">No puede ser nulo ni un espacio en blanco.</target>
        <note />
      </trans-unit>
      <trans-unit id="ContainInvalidCharacters">
        <source>Contains one or more invalid characters: {0}</source>
        <target state="translated">Contiene uno o varios caracteres no válidos: {0}</target>
        <note />
      </trans-unit>
      <trans-unit id="ToolSettingsInvalidXml">
        <source>The tool's settings file is invalid xml.
{0}</source>
        <target state="translated">El archivo de configuración de la herramienta es un xml no válido.
{0}</target>
        <note />
      </trans-unit>
      <trans-unit id="ToolSettingInvalidRunner">
        <source>The tool's settings file has non "dotnet" as runner.</source>
        <target state="translated">El archivo de configuración de la herramienta tiene un ejecutor diferente de "dotnet".</target>
        <note />
      </trans-unit>
      <trans-unit id="ToolSettingMoreThanOneCommand">
        <source>The tool's settings file has more than one command defined.</source>
        <target state="translated">El archivo de configuración de la herramienta tiene más de un comando definido.</target>
        <note />
      </trans-unit>
      <trans-unit id="ToolSettingsContainError">
        <source>The tool's settings file contains error.
{0}</source>
        <target state="translated">El archivo de configuración de la herramienta contiene un error.
{0}</target>
        <note />
      </trans-unit>
=======
>>>>>>> 6ef587db
      <trans-unit id="NuGetConfigurationFileDoesNotExist">
        <source>NuGet configuration file {0} does not exist.</source>
        <target state="translated">El archivo de configuración de NuGet {0} no existe.</target>
        <note />
      </trans-unit>
      <trans-unit id="EnvironmentPathLinuxNeedLogout">
        <source>Since you just installed the .NET Core SDK, you will need to logout or restart your session before running the tool you installed.</source>
        <target state="translated">Dado que acaba de instalar el SDK de .Net Core, tendrá que cerrar sesión o reiniciarla antes de ejecutar la herramienta instalada.</target>
        <note />
      </trans-unit>
      <trans-unit id="EnvironmentPathLinuxManualInstruction">
        <source>Cannot find the tools executable path. Please ensure {0} is added to your PATH.
If you are using bash. You can do this by running the following command:

cat &lt;&lt; EOF &gt;&gt; ~/.bash_profile
# Add .NET Core SDK tools
export PATH="$PATH:{1}"
EOF</source>
        <target state="translated">No se encuentra la ruta de acceso del ejecutable de las herramientas. Compruebe que se ha agregado {0} a su valor PATH.
Si usa bash, puede hacerlo con la ejecución del comando siguiente:

cat &lt;&lt; EOF &gt;&gt; ~/.bash_profile
# Add .NET Core SDK tools
export PATH="$PATH:{1}"
EOF</target>
        <note />
      </trans-unit>
      <trans-unit id="EnvironmentPathOSXNeedReopen">
        <source>Since you just installed the .NET Core SDK, you will need to reopen terminal before running the tool you installed.</source>
        <target state="translated">Dado que acaba de instalar el SDK de .Net Core, tendrá que volver a abrir la terminal antes de ejecutar la herramienta instalada.</target>
        <note />
      </trans-unit>
      <trans-unit id="EnvironmentPathOSXManualInstruction">
        <source>Cannot find the tools executable path. Please ensure {0} is added to your PATH.
If you are using bash, You can do this by running the following command:

cat &lt;&lt; EOF &gt;&gt; ~/.bash_profile
# Add .NET Core SDK tools
export PATH="$PATH:{1}"
EOF</source>
        <target state="translated">No se encuentra la ruta de acceso del ejecutable de las herramientas. Compruebe que se ha agregado {0} a su valor PATH.
Si usa bash, puede hacerlo con la ejecución del comando siguiente:

cat &lt;&lt; EOF &gt;&gt; ~/.bash_profile
# Add .NET Core SDK tools
export PATH="$PATH:{1}"
EOF</target>
        <note />
      </trans-unit>
      <trans-unit id="FailInstallToolSameName">
        <source>Failed to install tool {0}. A command with the same name already exists.</source>
        <target state="translated">No se pudo instalar la herramienta {0}. Ya existe un comando con el mismo nombre.</target>
        <note />
      </trans-unit>
      <trans-unit id="FailInstallToolPermission">
        <source>Failed to change permission:
Error: {0}
Output: {1}</source>
        <target state="translated">No se pudo cambiar el permiso:
Error: {0}
Salida: {1}</target>
        <note />
      </trans-unit>
      <trans-unit id="EnvironmentPathWindowsNeedReopen">
        <source>Since you just installed the .NET Core SDK, you will need to reopen the Command Prompt window before running the tool you installed.</source>
        <target state="translated">Dado que acaba de instalar el SDK de .Net Core, tendrá que volver a abrir la ventana del símbolo del sistema antes de ejecutar la herramienta instalada.</target>
        <note />
      </trans-unit>
      <trans-unit id="EnvironmentPathWindowsManualInstruction">
        <source>Cannot find the tools executable path. Please ensure {0} is added to your PATH.
You can do this by running the following command:

setx PATH "%PATH%;{1}"</source>
        <target state="translated">No se encuentra la ruta de acceso del ejecutable de las herramientas. Compruebe que se ha agregado {0} a su valor PATH.
Para ello, puede ejecutar el comando siguiente:

setx PATH "%PATH%;{1}"</target>
        <note />
      </trans-unit>
      <trans-unit id="ToolPackageMissingEntryPointFile">
        <source>Package '{0}' is missing entry point file {1}.</source>
        <target state="translated">Al paquete "{0}" le falta el archivo de punto de entrada {1}.</target>
        <note />
      </trans-unit>
      <trans-unit id="ToolPackageMissingSettingsFile">
        <source>Package '{0}' is missing tool settings file DotnetToolSettings.xml.</source>
        <target state="translated">Al paquete "{0}" le falta el archivo de configuración de herramientas DotnetToolSettings.xml.</target>
        <note />
      </trans-unit>
      <trans-unit id="ToolSettingsInvalidXml">
        <source>Invalid XML: {0}</source>
        <target state="new">Invalid XML: {0}</target>
        <note />
      </trans-unit>
      <trans-unit id="ToolSettingsMissingCommandName">
        <source>Tool defines a command with a missing name setting.</source>
        <target state="new">Tool defines a command with a missing name setting.</target>
        <note />
      </trans-unit>
      <trans-unit id="ToolSettingsMissingEntryPoint">
        <source>Command '{0}' is missing an entry point setting.</source>
        <target state="new">Command '{0}' is missing an entry point setting.</target>
        <note />
      </trans-unit>
      <trans-unit id="ToolSettingsInvalidCommandName">
        <source>Command '{0}' contains one or more of the following invalid characters: {1}.</source>
        <target state="new">Command '{0}' contains one or more of the following invalid characters: {1}.</target>
        <note />
      </trans-unit>
      <trans-unit id="ToolSettingsMoreThanOneCommand">
        <source>More than one command is defined for the tool.</source>
        <target state="new">More than one command is defined for the tool.</target>
        <note />
      </trans-unit>
      <trans-unit id="ToolSettingsUnsupportedRunner">
        <source>Command '{0}' uses unsupported runner '{1}'."</source>
        <target state="new">Command '{0}' uses unsupported runner '{1}'."</target>
        <note />
      </trans-unit>
      <trans-unit id="ToolPackageConflictPackageId">
        <source>Tool '{0}' is already installed.</source>
        <target state="new">Tool '{0}' is already installed.</target>
        <note />
      </trans-unit>
    </body>
  </file>
</xliff><|MERGE_RESOLUTION|>--- conflicted
+++ resolved
@@ -674,43 +674,12 @@
         <target state="translated">Se ha quitado el proyecto "{0}" de la solución.</target>
         <note />
       </trans-unit>
-<<<<<<< HEAD
-      <trans-unit id="CannotBeNullOrWhitespace">
-        <source>Cannot be null or whitespace.</source>
-        <target state="translated">No puede ser nulo ni un espacio en blanco.</target>
-        <note />
-      </trans-unit>
-      <trans-unit id="ContainInvalidCharacters">
-        <source>Contains one or more invalid characters: {0}</source>
-        <target state="translated">Contiene uno o varios caracteres no válidos: {0}</target>
-        <note />
-      </trans-unit>
       <trans-unit id="ToolSettingsInvalidXml">
-        <source>The tool's settings file is invalid xml.
-{0}</source>
-        <target state="translated">El archivo de configuración de la herramienta es un xml no válido.
+        <source>Invalid XML: {0}</source>
+        <target state="needs-review-translation">El archivo de configuración de la herramienta es un xml no válido.
 {0}</target>
         <note />
       </trans-unit>
-      <trans-unit id="ToolSettingInvalidRunner">
-        <source>The tool's settings file has non "dotnet" as runner.</source>
-        <target state="translated">El archivo de configuración de la herramienta tiene un ejecutor diferente de "dotnet".</target>
-        <note />
-      </trans-unit>
-      <trans-unit id="ToolSettingMoreThanOneCommand">
-        <source>The tool's settings file has more than one command defined.</source>
-        <target state="translated">El archivo de configuración de la herramienta tiene más de un comando definido.</target>
-        <note />
-      </trans-unit>
-      <trans-unit id="ToolSettingsContainError">
-        <source>The tool's settings file contains error.
-{0}</source>
-        <target state="translated">El archivo de configuración de la herramienta contiene un error.
-{0}</target>
-        <note />
-      </trans-unit>
-=======
->>>>>>> 6ef587db
       <trans-unit id="NuGetConfigurationFileDoesNotExist">
         <source>NuGet configuration file {0} does not exist.</source>
         <target state="translated">El archivo de configuración de NuGet {0} no existe.</target>
@@ -800,11 +769,6 @@
         <target state="translated">Al paquete "{0}" le falta el archivo de configuración de herramientas DotnetToolSettings.xml.</target>
         <note />
       </trans-unit>
-      <trans-unit id="ToolSettingsInvalidXml">
-        <source>Invalid XML: {0}</source>
-        <target state="new">Invalid XML: {0}</target>
-        <note />
-      </trans-unit>
       <trans-unit id="ToolSettingsMissingCommandName">
         <source>Tool defines a command with a missing name setting.</source>
         <target state="new">Tool defines a command with a missing name setting.</target>
