﻿<?xml version="1.0" encoding="utf-8"?>
<xliff xmlns="urn:oasis:names:tc:xliff:document:1.2" xmlns:xsi="http://www.w3.org/2001/XMLSchema-instance" version="1.2" xsi:schemaLocation="urn:oasis:names:tc:xliff:document:1.2 xliff-core-1.2-transitional.xsd">
  <file datatype="xml" source-language="en" target-language="ru" original="../LocalizableStrings.resx">
    <body>
      <trans-unit id="MalformedText">
        <source>Malformed command text '{0}'</source>
        <target state="translated">Неправильный формат текста команды "{0}"</target>
        <note />
      </trans-unit>
      <trans-unit id="UnableToLocateDotnetMultiplexer">
        <source>Unable to locate dotnet multiplexer</source>
        <target state="translated">Не удается найти мультиплексор dotnet.</target>
        <note />
      </trans-unit>
<<<<<<< HEAD
=======
      <trans-unit id="LookingForPreferCliRuntimeFile">
        <source>{0}: Looking for prefercliruntime file at `{1}`</source>
        <target state="translated">{0}: поиск файла prefercliruntime в "{1}"</target>
        <note />
      </trans-unit>
      <trans-unit id="AttemptingToResolve">
        <source>{0}: attempting to resolve {1}</source>
        <target state="translated">{0}: попытка разрешить {1}</target>
        <note />
      </trans-unit>
      <trans-unit id="DidNotFindAMatchingProject">
        <source>{0}: Did not find a matching project {1}.</source>
        <target state="translated">{0}: не найден подходящий проект {1}.</target>
        <note />
      </trans-unit>
      <trans-unit id="InvalidCommandResolverArguments">
        <source>{0}: invalid commandResolverArguments</source>
        <target state="translated">{0}: недопустимый commandResolverArguments</target>
        <note />
      </trans-unit>
      <trans-unit id="DoesNotExist">
        <source>{0}: {1} does not exist</source>
        <target state="translated">{0}: {1} не существует.</target>
        <note />
      </trans-unit>
      <trans-unit id="AmbiguousCommandName">
        <source>Ambiguous command name: {0}</source>
        <target state="translated">Неоднозначное имя команды: {0}</target>
        <note />
      </trans-unit>
      <trans-unit id="ToolLibraryFound">
        <source>{0}: tool library found {1}</source>
        <target state="translated">{0}: найдена библиотека средств {1}.</target>
        <note />
      </trans-unit>
      <trans-unit id="MSBuildExePath">
        <source>{0}: MSBUILD_EXE_PATH = {1}</source>
        <target state="translated">{0}: MSBUILD_EXE_PATH = {1}</target>
        <note />
      </trans-unit>
      <trans-unit id="MSBuildProjectPath">
        <source>{0}: MSBuild project path = {1}</source>
        <target state="translated">{0}: путь проекта MSBuild — {1}</target>
        <note />
      </trans-unit>
      <trans-unit id="MultipleProjectFilesFound">
        <source>Specify which project file to use because this '{0}' contains more than one project file.</source>
        <target state="translated">Укажите используемый файл проекта, так как этот "{0}" содержит несколько таких файлов.</target>
        <note />
      </trans-unit>
      <trans-unit id="DidNotFindProject">
        <source>{0}: ProjectFactory did not find Project.</source>
        <target state="translated">{0}: фабрика проектов не нашла проект.</target>
        <note />
      </trans-unit>
      <trans-unit id="ResolvingCommandSpec">
        <source>{0}: resolving commandspec from {1} Tool Libraries.</source>
        <target state="translated">{0}: разрешение спецификации команды из библиотек средств {1}.</target>
        <note />
      </trans-unit>
      <trans-unit id="FailedToResolveCommandSpec">
        <source>{0}: failed to resolve commandspec from library.</source>
        <target state="translated">{0}: не удалось разрешить спецификацию команды из библиотеки.</target>
        <note />
      </trans-unit>
      <trans-unit id="AttemptingToResolveCommandSpec">
        <source>{0}: Attempting to resolve command spec from tool {1}</source>
        <target state="translated">{0}: попытка разрешить спецификацию команды из средства {1}</target>
        <note />
      </trans-unit>
      <trans-unit id="NuGetPackagesRoot">
        <source>{0}: nuget packages root:
{1}</source>
        <target state="translated">{0}: корень пакетов nuget:
{1}</target>
        <note />
      </trans-unit>
      <trans-unit id="FoundToolLockFile">
        <source>{0}: found tool lockfile at : {1}</source>
        <target state="translated">{0}: найден файл блокировки средства в: {1}.</target>
        <note />
      </trans-unit>
      <trans-unit id="LibraryNotFoundInLockFile">
        <source>{0}: library not found in lock file.</source>
        <target state="translated">{0}: не найдена библиотека в файле блокировки.</target>
        <note />
      </trans-unit>
      <trans-unit id="AttemptingToCreateCommandSpec">
        <source>{0}: attempting to create commandspec</source>
        <target state="translated">{0}: попытка создать спецификацию команды</target>
        <note />
      </trans-unit>
      <trans-unit id="CommandSpecIsNull">
        <source>{0}: commandSpec is null.</source>
        <target state="translated">{0}: commandSpec имеет значение NULL.</target>
        <note />
      </trans-unit>
      <trans-unit id="ExpectDepsJsonAt">
        <source>{0}: expect deps.json at: {1}</source>
        <target state="translated">{0}: ожидается deps.json в: {1}.</target>
        <note />
      </trans-unit>
      <trans-unit id="GeneratingDepsJson">
        <source>Generating deps.json at: {0}</source>
        <target state="translated">Выполняется создание deps.json в: {0}.</target>
        <note />
      </trans-unit>
      <trans-unit id="UnableToGenerateDepsJson">
        <source>Unable to generate deps.json, it may have been already generated.  You can specify the "-d" option before the tool name for diagnostic output (for example, "dotnet -d &lt;toolname&gt;": {0}</source>
        <target state="translated">Не удается создать файл deps.json, возможно, он уже создан.  Для вывода диагностических данных вы можете указать параметр "-d" перед именем инструмента (например, "dotnet -d &lt;имя_инструмента&gt;": {0}</target>
        <note />
      </trans-unit>
      <trans-unit id="UnableToDeleteTemporaryDepsJson">
        <source>unable to delete temporary deps.json file: {0}</source>
        <target state="translated">не удается удалить временный файл deps.json: {0}</target>
        <note />
      </trans-unit>
      <trans-unit id="VersionForPackageCouldNotBeResolved">
        <source>Version for package `{0}` could not be resolved.</source>
        <target state="translated">Не удалось разрешить версию для пакета "{0}".</target>
        <note />
      </trans-unit>
>>>>>>> 8a7ff678
      <trans-unit id="FileNotFound">
        <source>File not found `{0}`.</source>
        <target state="translated">Файл не найден: "{0}".</target>
        <note />
      </trans-unit>
      <trans-unit id="ProjectNotRestoredOrRestoreFailed">
        <source>The project may not have been restored or restore failed - run `dotnet restore`</source>
        <target state="translated">Возможно, проект не был восстановлен или его восстановление завершилось со сбоем. Запустите команду "dotnet restore".</target>
        <note />
      </trans-unit>
      <trans-unit id="NoExecutableFoundMatchingCommand">
        <source>No executable found matching command "{0}". See https://aka.ms/missing-command for more information.</source>
        <target state="translated">Не найден исполняемый файл, соответствующий команде "{0}". Дополнительные сведения см. на странице https://aka.ms/missing-command.</target>
        <note />
      </trans-unit>
      <trans-unit id="WaitingForDebuggerToAttach">
        <source>Waiting for debugger to attach. Press ENTER to continue</source>
        <target state="translated">Ожидание подключения отладчика. Для продолжения нажмите клавишу ВВОД.</target>
        <note />
      </trans-unit>
      <trans-unit id="ProcessId">
        <source>Process ID: {0}</source>
        <target state="translated">Идентификатор процесса: {0}</target>
        <note />
      </trans-unit>
      <trans-unit id="CouldNotAccessAssetsFile">
        <source>Could not access assets file.</source>
        <target state="translated">Не удалось получить доступ к файлу активов.</target>
        <note />
      </trans-unit>
      <trans-unit id="WriteLineForwarderSetPreviously">
        <source>WriteLine forwarder set previously</source>
        <target state="translated">Сервер пересылки WriteLine, заданный ранее</target>
        <note />
      </trans-unit>
      <trans-unit id="AlreadyCapturingStream">
        <source>Already capturing stream!</source>
        <target state="translated">Захват потока уже выполняется!</target>
        <note />
      </trans-unit>
      <trans-unit id="RunningFileNameArguments">
        <source>Running {0} {1}</source>
        <target state="translated">Выполнение {0} {1}</target>
        <note />
      </trans-unit>
      <trans-unit id="ProcessExitedWithCode">
        <source>&lt; {0} exited with {1} in {2} ms.</source>
        <target state="translated">&lt; {0} завершила работу с результатом {1} за {2} мс.</target>
        <note />
      </trans-unit>
      <trans-unit id="UnableToInvokeMemberNameAfterCommand">
        <source>Unable to invoke {0} after the command has been run</source>
        <target state="translated">Не удается вызвать {0} после запуска команды.</target>
        <note />
      </trans-unit>
      <trans-unit id="DotNetSdkInfoLabel">
        <source>.NET Core SDK (reflecting any global.json):</source>
        <target state="translated">Пакет SDK для .NET Core (отражающий любой global.json):</target>
        <note />
      </trans-unit>
      <trans-unit id="DotNetRuntimeInfoLabel">
        <source>Runtime Environment:</source>
        <target state="translated">Среда выполнения:</target>
        <note />
      </trans-unit>
      <trans-unit id="EmbedAppNameInHostAppHostHasBeenModified">
        <source>Unable to use '{0}' as application host executable as it does not contain the expected placeholder byte sequence '{1}' that would mark where the application name would be written.</source>
        <target state="translated">Невозможно использовать файл "{0}" в качестве исполняемого файла узла приложения, так как он не содержит требуемой последовательности байтов "{1}", которая отмечает место, где должно записываться имя приложения.</target>
        <note />
      </trans-unit>
      <trans-unit id="EmbedAppNameInHostFileNameIsTooLong">
        <source>Given file name '{0}' is longer than 1024 bytes</source>
        <target state="translated">Длина указанного имени файла "{0}" превышает 1024 байта</target>
        <note />
      </trans-unit>
      <trans-unit id="CannotFindCommandAvailableAsTool">
        <source>Cannot find command 'dotnet {0}', please run the following command to install

dotnet tool install --global {1}</source>
        <target state="translated">Не удается найти команду "dotnet {0}". Выполните следующую команду для установки:

dotnet tool install --global {1}</target>
        <note />
      </trans-unit>
      <trans-unit id="DotnetCliHomeUsed">
        <source>Using home directory '{0}' set by the '{1}' environment variable.</source>
        <target state="translated">Используется домашний каталог "{0}", заданный переменной среды "{1}".</target>
        <note />
      </trans-unit>
      <trans-unit id="DotNetSdkInfo">
        <source>.NET Core SDK</source>
        <target state="translated">Пакет SDK для .NET Core</target>
        <note />
      </trans-unit>
    </body>
  </file>
</xliff><|MERGE_RESOLUTION|>--- conflicted
+++ resolved
@@ -12,8 +12,6 @@
         <target state="translated">Не удается найти мультиплексор dotnet.</target>
         <note />
       </trans-unit>
-<<<<<<< HEAD
-=======
       <trans-unit id="LookingForPreferCliRuntimeFile">
         <source>{0}: Looking for prefercliruntime file at `{1}`</source>
         <target state="translated">{0}: поиск файла prefercliruntime в "{1}"</target>
@@ -136,7 +134,6 @@
         <target state="translated">Не удалось разрешить версию для пакета "{0}".</target>
         <note />
       </trans-unit>
->>>>>>> 8a7ff678
       <trans-unit id="FileNotFound">
         <source>File not found `{0}`.</source>
         <target state="translated">Файл не найден: "{0}".</target>
