--- conflicted
+++ resolved
@@ -1,9 +1,5 @@
 ﻿<Project Sdk="Microsoft.NET.Sdk" ToolsVersion="15.0">
   <Import Project="$([MSBuild]::GetDirectoryNameOfFileAbove($(MSBuildThisFileDirectory), dir.tasks))\dir.tasks" />
-<<<<<<< HEAD
-=======
-  <Import Project="$(RepoRoot)/build/compile/LzmaArchive.targets" />
->>>>>>> f45acc5e
   <Import Project="$(RepoRoot)/build/MSBuildExtensions.targets" />
 
   <PropertyGroup>
@@ -18,21 +14,6 @@
   </PropertyGroup>
 
   <ItemGroup>
-<<<<<<< HEAD
-    <PackageReference Include="Microsoft.NETCore.App" Version="$(CLI_SharedFrameworkVersion)" />
-    <PackageReference Include="Microsoft.Build.Runtime" Version="$(CLI_MSBuildRuntime_Version)" />
-    <PackageReference Include="NuGet.Build.Tasks" Version="$(CLI_NuGet_Version)" />
-    <PackageReference Include="Microsoft.TestPlatform.CLI" Version="$(CLI_TestPlatform_Version)" />
-    <PackageReference Include="Microsoft.TestPlatform.Build" Version="$(CLI_TestPlatform_Version)" />
-    <PackageReference Include="NuGet.ProjectModel" Version="$(CLI_NuGet_Version)" />
-    <!-- The project json migration commands depend on an older version of Roslyn.
-         Lift the version here to match what tool_roslyn depends on (otherwise an older version will
-         be added to the TPA when we crossgen and we won't be able to crossgen tool_roslyn -->
-    <PackageReference Include="Microsoft.CodeAnalysis.CSharp" Version="$(CLI_Roslyn_Version)" />
-  </ItemGroup>
-
-  <ItemGroup>
-=======
     <PackageReference Include="Microsoft.NETCore.App" Version="$(MicrosoftNETCoreAppPackageVersion)" />
     <PackageReference Include="NuGet.Build.Tasks" Version="$(NuGetBuildTasksPackageVersion)" />
     <PackageReference Include="Microsoft.Build.NuGetSdkResolver" Version="$(NuGetSdkResolverPackageVersion)" />
@@ -46,8 +27,6 @@
   </ItemGroup>
 
   <ItemGroup>
-    <ProjectReference Include="..\dotnet\dotnet.csproj" />
->>>>>>> f45acc5e
     <ProjectReference Include="..\tool_msbuild\tool_msbuild.csproj" />
     <ProjectReference Include="..\tool_nuget\tool_nuget.csproj" />
   </ItemGroup>
@@ -58,31 +37,6 @@
     </Content>
   </ItemGroup>
 
-<<<<<<< HEAD
-=======
-  <Target Name="PublishAspNetSharedFramework"
-          AfterTargets="CrossgenPublishDir">
-    <ItemGroup>
-      <AspNetSharedFramework Remove="*" />
-      <AspNetSharedFramework Include="$(AspNetCoreSharedFxPublishDirectory)/**/*" />
-    </ItemGroup>
-
-    <Copy SourceFiles="@(AspNetSharedFramework)"
-          DestinationFiles="@(AspNetSharedFramework->'$(OutputDirectory)/%(RecursiveDir)%(Filename)%(Extension)')" />
-  </Target>
-
-  <Target Name="PublishSharedFramework"
-          BeforeTargets="Publish">
-    <ItemGroup>
-      <SharedFramework Remove="*" />
-      <SharedFramework Include="$(SharedFrameworkPublishDirectory)/**/*" />
-    </ItemGroup>
-
-    <Copy SourceFiles="@(SharedFramework)"
-          DestinationFiles="@(SharedFramework->'$(OutputDirectory)/%(RecursiveDir)%(Filename)%(Extension)')" />
-  </Target>
-
->>>>>>> f45acc5e
   <Target Name="PublishVersionFile"
           BeforeTargets="Publish">
 
@@ -93,13 +47,6 @@
 
   <Target Name="PublishRoslyn"
           BeforeTargets="Publish">
-<<<<<<< HEAD
-          
-    <DotNetPublish ToolPath="$(PreviousStageDirectory)"
-                   Configuration="$(Configuration)"
-                   ProjectPath="$(SrcDirectory)/tool_roslyn/tool_roslyn.csproj" />
-=======
-
     <ItemGroup>
       <RoslynBits Include="$(NuGetPackagesDir)/microsoft.netcore.compilers/$(MicrosoftNETCoreCompilersPackageVersion)/tools/**/*" />
     </ItemGroup>
@@ -108,16 +55,10 @@
       <RoslynFrameworkAssemblies Include="$(RoslynDirectory)/System.*.dll;$(RoslynDirectory)/runtimes/**/System.*.dll" Exclude="$(RoslynDirectory)/runtimes/**/System.IO.Pipes.AccessControl.dll"/>
     </ItemGroup>
     <Delete Files="@(RoslynFrameworkAssemblies)" />
->>>>>>> f45acc5e
   </Target>
 
   <Target Name="PublishFSharp"
           BeforeTargets="Publish">
-<<<<<<< HEAD
-          
-=======
-
->>>>>>> f45acc5e
     <DotNetPublish ToolPath="$(PreviousStageDirectory)"
                    Configuration="$(Configuration)"
                    ProjectPath="$(SrcDirectory)/tool_fsharp/tool_fsc.csproj" MSBuildArgs="/p:PublishDir=$(FSharpDirectory)" />
@@ -208,188 +149,6 @@
     </MSBuild>
   </Target>
 
-<<<<<<< HEAD
-=======
-  <Target Name="PublishTemplates"
-          AfterTargets="Publish">
-    <ItemGroup>
-      <TemplatesToBundle Include="$(RepoRoot)/build/BundledTemplates.proj">
-        <Properties>
-          TemplateLayoutDirectory=$(SdkOutputDirectory)/Templates;
-          TemplateFillInPackageName=%(BundledTemplate.Identity);
-          TemplateFillInPackageVersion=%(BundledTemplate.Version);
-          PreviousStageDirectory=$(PreviousStageDirectory)
-        </Properties>
-      </TemplatesToBundle>
-    </ItemGroup>
-
-    <MSBuild
-      BuildInParallel="False"
-      Projects="@(TemplatesToBundle)">
-    </MSBuild>
-  </Target>
-
-  <Target Name="PublishDotnetTools"
-          Condition="'$(CLIBUILD_SKIP_BUNDLEDDOTNETTOOLS)' != 'true'"
-          AfterTargets="Publish">
-    <ItemGroup>
-      <DotnetToolsToBundle Include="$(RepoRoot)/build/BundledDotnetTools.proj">
-        <Properties>
-          DotnetToolsLayoutDirectory=$(SdkOutputDirectory)/DotnetTools;
-          TemplateFillInPackageName=%(BundledDotnetTools.Identity);
-          TemplateFillInPackageVersion=%(BundledDotnetTools.Version);
-          PreviousStageDirectory=$(PreviousStageDirectory)
-        </Properties>
-      </DotnetToolsToBundle>
-    </ItemGroup>
-
-    <MSBuild
-      BuildInParallel="False"
-      Projects="@(DotnetToolsToBundle)">
-    </MSBuild>
-  </Target>
-
-  <Target Name="PublishAppHostTemplate"
-          AfterTargets="Publish">
-
-    <PropertyGroup>
-      <NETCoreDotNetAppHostPackageName>Microsoft.NETCore.DotNetAppHost</NETCoreDotNetAppHostPackageName>
-    </PropertyGroup>
-
-    <ItemGroup>
-      <NETCoreDotNetAppHostPackageVersions Include="@(PackageDefinitions->'%(Version)')"
-                                           Condition="%(PackageDefinitions.Name) == $(NETCoreDotNetAppHostPackageName)" />
-    </ItemGroup>
-
-    <Error Condition="@(NETCoreDotNetAppHostPackageVersions->Distinct()->Count()) != 1"
-           Text="Failed to determine the $(NETCoreDotNetAppHostPackageName) version pulled in Microsoft.NETCore.App" />
-
-    <PropertyGroup>
-      <_NETCoreDotNetAppHostPackageVersion>@(NETCoreDotNetAppHostPackageVersions->Distinct())</_NETCoreDotNetAppHostPackageVersion>
-    </PropertyGroup>
-
-    <ItemGroup>
-      <AppHostTemplate Include="$(RepoRoot)/build/AppHostTemplate.proj">
-        <Properties>
-          AppHostTemplatePath=$(SdkOutputDirectory)/AppHostTemplate;
-          TemplateFillInPackageName=$(NETCoreDotNetAppHostPackageName);
-          TemplateFillInPackageVersion=$(_NETCoreDotNetAppHostPackageVersion);
-          PreviousStageDirectory=$(PreviousStageDirectory);
-          AppHostIntermediateDirectory=$(IntermediateDirectory)/AppHostIntermediate
-        </Properties>
-      </AppHostTemplate>
-    </ItemGroup>
-
-    <MSBuild
-      BuildInParallel="False"
-      Projects="@(AppHostTemplate)">
-    </MSBuild>
-
-  </Target>
-
-  <Target Name="PublishLzmaArchive"
-          Condition="'$(CLIBUILD_SKIP_LZMA)' != 'true'"
-          DependsOnTargets="GetNuGetPackagesArchive"
-          AfterTargets="Publish">
-  </Target>
-
-  <Target Name="CrossgenPublishDir"
-          Condition=" '$(DISABLE_CROSSGEN)' == '' And '$(Architecture)' != 'arm' "
-          AfterTargets="PublishSdks">
-    <ItemGroup>
-      <RoslynFiles Include="$(PublishDir)Roslyn\bincore\**\*" />
-      <FSharpFiles Include="$(PublishDir)FSharp\**\*" Exclude="$(PublishDir)FSharp\FSharp.Build.dll" />
-      <RemainingFiles Include="$(PublishDir)**\*" Exclude="@(RoslynFiles);@(FSharpFiles)" />
-
-      <!-- Removing Full CLR built TestHost assemblies from getting Crossgen as it is throwing error -->
-      <RemainingFiles Remove="$(PublishDir)TestHost*\**\*" />
-      <RemainingFiles Remove="$(PublishDir)Sdks\**\*" />
-      <RemainingFiles Remove="$(PublishDir)**\Microsoft.TestPlatform.Extensions.EventLogCollector.dll" />
-
-      <!-- Add back the .NET Core assemblies in the Sdks folder -->
-      <RemainingFiles Include="$(PublishDir)Sdks\Microsoft.NET.Sdk\tools\netcoreapp2.0\**\*" />
-      <RemainingFiles Include="$(PublishDir)Sdks\NuGet.Build.Tasks.Pack\CoreCLR\**\*" />
-
-      <!-- Don't try to CrossGen .NET Framework support assemblies for .NET Standard -->
-      <RemainingFiles Remove="$(PublishDir)Microsoft\Microsoft.NET.Build.Extensions\net*\**\*" />
-
-      <!-- Don't crossgen satellite assemblies -->
-      <RoslynFiles Remove="$(PublishDir)Roslyn\bincore\**\*.resources.dll" />
-      <FSharpFiles Remove="$(PublishDir)FSharp\**\*.resources.dll" />
-      <RemainingFiles Remove="$(PublishDir)**\*.resources.dll" />
-
-      <DiasymReaderPath Include="$(SharedFrameworkNameVersionPath)/Microsoft.DiaSymReader.Native.*.dll" />
-
-      <!-- MSBuild includes reference assemblies to compile in-memory tasks. Don't try to crossgen. -->
-      <RemainingFiles Remove="$(PublishDir)ref\*.dll" />
-    </ItemGroup>
-
-    <AddMetadataIsPE Items="@(RoslynFiles)">
-      <Output TaskParameter="ResultItems" ItemName="RoslynFilesWithPEMarker" />
-    </AddMetadataIsPE>
-    <AddMetadataIsPE Items="@(FSharpFiles)">
-      <Output TaskParameter="ResultItems" ItemName="FSharpFilesWithPEMarker" />
-    </AddMetadataIsPE>
-    <AddMetadataIsPE Items="@(RemainingFiles)">
-      <Output TaskParameter="ResultItems" ItemName="RemainingFilesWithPEMarker" />
-    </AddMetadataIsPE>
-
-    <ItemGroup>
-      <RoslynTargets Include="%(RoslynFilesWithPEMarker.FullPath)" Condition=" '%(RoslynFilesWithPEMarker.IsPE)' == 'True' " />
-      <FSharpTargets Include="%(FSharpFilesWithPEMarker.FullPath)" Condition=" '%(FSharpFilesWithPEMarker.IsPE)' == 'True' " />
-      <RemainingTargets Include="%(RemainingFilesWithPEMarker.FullPath)" Condition=" '%(RemainingFilesWithPEMarker.IsPE)' == 'True' " />
-
-      <RoslynFolders Include="@(RoslynTargets-&gt;DirectoryName()-&gt;Distinct())" />
-      <FSharpFolders Include="@(FSharpTargets-&gt;DirectoryName()-&gt;Distinct())" />
-      <RemainingFolders Include="@(RemainingTargets-&gt;DirectoryName()-&gt;Distinct())" />
-
-      <!-- FSharp.Build.dll causes the FSharp folder to be included. Remove it, as we don't want other FSharp dlls being included in the crossgen. -->
-      <RemainingFolders Remove="$(PublishDir)FSharp\**\*" />
-    </ItemGroup>
-
-    <!-- Ensure crossgen tool is executable.  See https://github.com/NuGet/Home/issues/4424 -->
-    <Chmod Condition=" '$(OSName)' != 'win' "
-           Glob="$(CrossgenPath)"
-           Mode="u+x" />
-
-    <!-- Crossgen does not support generating symbols on Mac  -->
-    <PropertyGroup Condition="'$(CreateCrossgenSymbols)' == ''">
-      <CreateCrossgenSymbols>true</CreateCrossgenSymbols>
-      <CreateCrossgenSymbols Condition="'$(OSName)' == 'osx'">false</CreateCrossgenSymbols>
-   </PropertyGroup>
-
-    <Crossgen
-        SourceAssembly="%(RoslynTargets.FullPath)"
-        DestinationPath="%(RoslynTargets.FullPath)"
-        JITPath="$(LibCLRJitPath)"
-        CrossgenPath="$(CrossgenPath)"
-        ReadyToRun="True"
-        CreateSymbols="$(CreateCrossgenSymbols)"
-        DiasymReaderPath="@(DiasymReaderPath)"
-        PlatformAssemblyPaths="@(PlatformAssemblies);@(RoslynFolders);$(SharedFrameworkNameVersionPath)" />
-
-    <Crossgen
-        SourceAssembly="%(FSharpTargets.FullPath)"
-        DestinationPath="%(FSharpTargets.FullPath)"
-        JITPath="$(LibCLRJitPath)"
-        CrossgenPath="$(CrossgenPath)"
-        ReadyToRun="True"
-        CreateSymbols="$(CreateCrossgenSymbols)"
-        DiasymReaderPath="@(DiasymReaderPath)"
-        PlatformAssemblyPaths="@(PlatformAssemblies);@(FSharpFolders);$(SharedFrameworkNameVersionPath)" />
-
-    <Crossgen
-        SourceAssembly="%(RemainingTargets.FullPath)"
-        DestinationPath="%(RemainingTargets.FullPath)"
-        JITPath="$(LibCLRJitPath)"
-        CrossgenPath="$(CrossgenPath)"
-        ReadyToRun="True"
-        CreateSymbols="$(CreateCrossgenSymbols)"
-        DiasymReaderPath="@(DiasymReaderPath)"
-        PlatformAssemblyPaths="@(PlatformAssemblies);@(RemainingFolders);$(SharedFrameworkNameVersionPath)" />
-  </Target>
-
->>>>>>> f45acc5e
   <Target Name="ChmodPublishDir"
           AfterTargets="PublishMSBuildExtensions"
           Condition=" '$(OSName)' != 'win' ">
@@ -399,13 +158,8 @@
     <Chmod Mode="755" Glob="$(SdkOutputDirectory)/FSharp/RunFsc.sh" />
   </Target>
 
-<<<<<<< HEAD
-  <Target Name="CreateSymbolsDirectory"
+  <Target Name="SeparateSymbolsFromPublishDir"
           AfterTargets="PublishMSBuildExtensions">
-=======
-  <Target Name="SeparateSymbolsFromPublishDir"
-          AfterTargets="CrossgenPublishDir">
->>>>>>> f45acc5e
     <ItemGroup>
       <PdbsToMove Include="$(PublishDir)/**/*.pdb" />
       <PdbsToMove Include="$(PublishDir)/**/*.ni.*.map" />
