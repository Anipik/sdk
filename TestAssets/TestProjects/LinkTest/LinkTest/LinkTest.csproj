--- conflicted
+++ resolved
@@ -58,10 +58,4 @@
       Encoding="Unicode"
       />
   </Target>
-<<<<<<< HEAD
-  
-=======
-
->>>>>>> b9b62358
-
 </Project>